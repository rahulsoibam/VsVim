--- conflicted
+++ resolved
@@ -1,207 +1,204 @@
-﻿<?xml version="1.0" encoding="utf-8"?>
-<Project ToolsVersion="4.0" DefaultTargets="Build" xmlns="http://schemas.microsoft.com/developer/msbuild/2003">
-  <Import Project="..\VsVim.settings" />
-  <PropertyGroup>
-    <Configuration Condition=" '$(Configuration)' == '' ">Debug</Configuration>
-    <Platform Condition=" '$(Platform)' == '' ">AnyCPU</Platform>
-    <PlatformTarget>x86</PlatformTarget>
-    <ProductVersion>8.0.30703</ProductVersion>
-    <SchemaVersion>2.0</SchemaVersion>
-    <ProjectGuid>{979DEDC6-25E2-494B-9E8F-6E42078C601C}</ProjectGuid>
-    <OutputType>Library</OutputType>
-    <AppDesignerFolder>Properties</AppDesignerFolder>
-    <RootNamespace>VsVim</RootNamespace>
-    <AssemblyName>VsVim.Shared</AssemblyName>
-    <FileAlignment>512</FileAlignment>
-    <SolutionDir Condition="$(SolutionDir) == '' Or $(SolutionDir) == '*Undefined*'">..\</SolutionDir>
-    <RestorePackages>true</RestorePackages>
-  </PropertyGroup>
-  <PropertyGroup Condition=" '$(Configuration)|$(Platform)' == 'Debug|AnyCPU' ">
-    <DebugSymbols>true</DebugSymbols>
-    <DebugType>full</DebugType>
-    <Optimize>false</Optimize>
-    <OutputPath>bin\Debug\</OutputPath>
-    <DefineConstants>DEBUG;TRACE</DefineConstants>
-    <ErrorReport>prompt</ErrorReport>
-    <WarningLevel>4</WarningLevel>
-  </PropertyGroup>
-  <PropertyGroup Condition=" '$(Configuration)|$(Platform)' == 'Release|AnyCPU' ">
-    <DebugType>pdbonly</DebugType>
-    <Optimize>true</Optimize>
-    <OutputPath>bin\Release\</OutputPath>
-    <DefineConstants>TRACE</DefineConstants>
-    <ErrorReport>prompt</ErrorReport>
-    <WarningLevel>4</WarningLevel>
-  </PropertyGroup>
-  <ItemGroup>
-    <Reference Include="EditorUtils, Version=1.3.0.0, Culture=neutral, PublicKeyToken=3d1514c4742e0252, processorArchitecture=MSIL">
-      <SpecificVersion>False</SpecificVersion>
-      <HintPath>..\..\packages\EditorUtils.1.3.0.0\lib\net40\EditorUtils.dll</HintPath>
-    </Reference>
-    <Reference Include="Microsoft.VisualStudio.Text.Data, Version=10.0.0.0, Culture=neutral, PublicKeyToken=b03f5f7f11d50a3a, processorArchitecture=MSIL" />
-    <Reference Include="Microsoft.VisualStudio.Text.Logic, Version=10.0.0.0, Culture=neutral, PublicKeyToken=b03f5f7f11d50a3a, processorArchitecture=MSIL" />
-    <Reference Include="Microsoft.VisualStudio.Text.UI, Version=10.0.0.0, Culture=neutral, PublicKeyToken=b03f5f7f11d50a3a, processorArchitecture=MSIL" />
-    <Reference Include="Microsoft.VisualStudio.Text.UI.Wpf, Version=10.0.0.0, Culture=neutral, PublicKeyToken=b03f5f7f11d50a3a, processorArchitecture=MSIL" />
-    <Reference Include="Microsoft.VisualStudio.CoreUtility, Version=10.0.0.0, Culture=neutral, PublicKeyToken=b03f5f7f11d50a3a, processorArchitecture=MSIL" />
-    <Reference Include="Microsoft.VisualStudio.Editor, Version=10.0.0.0, Culture=neutral, PublicKeyToken=b03f5f7f11d50a3a, processorArchitecture=MSIL" />
-    <Reference Include="Microsoft.VisualStudio.Language.Intellisense, Version=10.0.0.0, Culture=neutral, PublicKeyToken=b03f5f7f11d50a3a, processorArchitecture=MSIL" />
-    <Reference Include="Microsoft.VisualStudio.Language.NavigateTo.Interfaces, Version=10.0.0.0, Culture=neutral, PublicKeyToken=b03f5f7f11d50a3a, processorArchitecture=MSIL" />
-    <Reference Include="Microsoft.VisualStudio.Language.StandardClassification, Version=10.0.0.0, Culture=neutral, PublicKeyToken=b03f5f7f11d50a3a, processorArchitecture=MSIL" />
-    <Reference Include="Microsoft.VisualStudio.Settings, Version=10.0.0.0, Culture=neutral, PublicKeyToken=b03f5f7f11d50a3a, processorArchitecture=MSIL" />
-    <Reference Include="envdte, Version=8.0.0.0, Culture=neutral, PublicKeyToken=b03f5f7f11d50a3a" />
-    <Reference Include="Microsoft.VisualStudio.OLE.Interop, Version=7.1.40304.0, Culture=neutral, PublicKeyToken=b03f5f7f11d50a3a" />
-    <Reference Include="Microsoft.VisualStudio.Shell.10.0, Version=10.0.0.0, Culture=neutral, PublicKeyToken=b03f5f7f11d50a3a, processorArchitecture=MSIL" />
-    <Reference Include="Microsoft.VisualStudio.Shell.Immutable.10.0, Version=10.0.0.0, Culture=neutral, PublicKeyToken=b03f5f7f11d50a3a, processorArchitecture=MSIL" />
-    <Reference Include="Microsoft.VisualStudio.Shell.Interop, Version=7.1.40304.0, Culture=neutral, PublicKeyToken=b03f5f7f11d50a3a" />
-    <Reference Include="Microsoft.VisualStudio.Shell.Interop.10.0, Version=10.0.0.0, Culture=neutral, PublicKeyToken=b03f5f7f11d50a3a, processorArchitecture=MSIL" />
-    <Reference Include="Microsoft.VisualStudio.Shell.Interop.8.0, Version=8.0.0.0, Culture=neutral, PublicKeyToken=b03f5f7f11d50a3a" />
-    <Reference Include="Microsoft.VisualStudio.Shell.Interop.9.0, Version=9.0.0.0, Culture=neutral, PublicKeyToken=b03f5f7f11d50a3a" />
-    <Reference Include="Microsoft.VisualStudio.TextManager.Interop, Version=7.1.40304.0, Culture=neutral, PublicKeyToken=b03f5f7f11d50a3a" />
-    <Reference Include="Microsoft.VisualStudio.TextManager.Interop.8.0, Version=8.0.0.0, Culture=neutral, PublicKeyToken=b03f5f7f11d50a3a" />
-    <Reference Include="PresentationCore" />
-    <Reference Include="PresentationFramework" />
-    <Reference Include="System" />
-    <Reference Include="System.ComponentModel.Composition" />
-    <Reference Include="System.Core" />
-    <Reference Include="System.Data" />
-    <Reference Include="System.Windows.Forms" />
-    <Reference Include="System.Xaml" />
-    <Reference Include="WindowsBase" />
-  </ItemGroup>
-  <ItemGroup>
-    <Compile Include="CommandKeyBinding.cs" />
-    <Compile Include="CommandKeyBindingSnapshot.cs" />
-    <Compile Include="CommandListSnapshot.cs" />
-    <Compile Include="Constants.cs" />
-    <Compile Include="EditCommand.cs" />
-    <Compile Include="EditCommandKind.cs" />
-    <Compile Include="Extensions.cs" />
-    <Compile Include="ICommandTarget.cs" />
-    <Compile Include="Implementation\ExternalEdit\ExternalEditMonitor.cs" />
-    <Compile Include="Implementation\ExternalEdit\ExternalEditorManager.cs" />
-    <Compile Include="IExternalEditAdapter.cs" />
-    <Compile Include="Implementation\Misc\FallbackKeyProcessorProvider.cs" />
-    <Compile Include="Implementation\Misc\FallbackKeyProcessor.cs" />
-    <Compile Include="Implementation\Misc\ReportDesignerUtil.cs" />
-    <Compile Include="Implementation\Misc\ScopeData.cs" />
-    <Compile Include="Implementation\Misc\StandardCommandTarget.cs" />
-    <Compile Include="Implementation\ReSharper\ReSharperKeyUtil.cs" />
-    <Compile Include="Implementation\ReSharper\ReSharperUtil.cs" />
-    <Compile Include="Implementation\ExternalEdit\SnippetExternalEditAdapter.cs" />
-    <Compile Include="HostFactory.cs" />
-    <Compile Include="IKeyBindingService.cs" />
-    <Compile Include="ILegacySettings.cs" />
-    <Compile Include="Implementation\ConflictingKey\ConflictingKeyBindingMargin.cs" />
-    <Compile Include="Implementation\ConflictingKey\ConflictingKeyBindingMarginProvider.cs" />
-    <Compile Include="Implementation\Misc\CSharpAdapter.cs" />
-    <Compile Include="Implementation\EditorFormatDefinitions.cs" />
-    <Compile Include="Implementation\Misc\KeyBindingService.cs" />
-    <Compile Include="Implementation\Misc\MindScape.cs" />
-    <Compile Include="Implementation\ConflictingKey\OptionsDialogService.cs" />
-    <Compile Include="Implementation\ConflictingKey\OptionsProvider.cs" />
-    <Compile Include="Implementation\Misc\PowerToolsUtil.cs" />
-    <Compile Include="Implementation\Misc\TextManager.cs" />
-    <Compile Include="Implementation\Misc\VimBufferCoordinator.cs" />
-    <Compile Include="Implementation\NavigateTo\IThreadCommunicator.cs" />
-    <Compile Include="Implementation\NavigateTo\NavigateToItemProvider.cs" />
-    <Compile Include="Implementation\NavigateTo\NavigateToItemProviderFactory.cs" />
-    <Compile Include="Implementation\ReSharper\ReSharperTagDetector.cs" />
-    <Compile Include="Implementation\ReSharper\ReSharperVersion.cs" />
-    <Compile Include="Implementation\ReSharper\ResharperVersionutility.cs" />
-    <Compile Include="Implementation\Settings\SettingSerializer.cs" />
-    <Compile Include="Implementation\Settings\SettingsMigrator.cs" />
-    <Compile Include="Implementation\Settings\VimApplicationSettings.cs" />
-    <Compile Include="Implementation\SharedService\DefaultSharedServiceFactory.cs" />
-    <Compile Include="Implementation\SharedService\SharedServiceFactory.cs" />
-<<<<<<< HEAD
-    <Compile Include="IOptionsProvider.cs" />
-=======
-    <Compile Include="Implementation\UpgradeNotification\LinkBanner.xaml.cs">
-      <DependentUpon>LinkBanner.xaml</DependentUpon>
-    </Compile>
-    <Compile Include="Implementation\UpgradeNotification\BackspaceNotificationMarginProvider.cs" />
->>>>>>> 37578111
-    <Compile Include="TextEditorFontProperties.cs" />
-    <Compile Include="Implementation\VisualAssist\IVisualAssistUtil.cs" />
-    <Compile Include="Implementation\VisualAssist\VisualAssistKeyProcessor.cs" />
-    <Compile Include="Implementation\VisualAssist\VisualAssistMargin.xaml.cs">
-      <DependentUpon>VisualAssistMargin.xaml</DependentUpon>
-    </Compile>
-    <Compile Include="Implementation\VisualAssist\VisualAssistUtil.cs" />
-    <Compile Include="Implementation\VisualAssist\VisualAssistSelectionAdapter.cs" />
-    <Compile Include="Implementation\Misc\VsAdapter.cs" />
-    <Compile Include="Implementation\Misc\VsKeyProcessorProvider.cs" />
-    <Compile Include="IOptionsDialogService.cs" />
-    <Compile Include="IPowerToolsUtil.cs" />
-    <Compile Include="IReportDesignerUtil.cs" />
-    <Compile Include="Implementation\ReSharper\IResharperUtil.cs" />
-    <Compile Include="ITextManager.cs" />
-    <Compile Include="IVimApplicationSettings.cs" />
-    <Compile Include="IVimBufferCoordinator.cs" />
-    <Compile Include="KeyBinding.cs" />
-    <Compile Include="KeyStroke.cs" />
-    <Compile Include="NativeMethods.cs" />
-    <Compile Include="OleCommandData.cs" />
-    <Compile Include="OleCommandUtil.cs" />
-    <Compile Include="IVsAdapter.cs" />
-    <Compile Include="Properties\AssemblyInfo.cs" />
-    <Compile Include="Result.cs" />
-    <Compile Include="Implementation\ConflictingKey\ComboBoxTemplateSelector.cs" />
-    <Compile Include="Implementation\ConflictingKey\ConflictingKeyBindingDialog.xaml.cs">
-      <DependentUpon>ConflictingKeyBindingDialog.xaml</DependentUpon>
-    </Compile>
-    <Compile Include="Implementation\ConflictingKey\ConflictingKeyBindingMarginControl.xaml.cs">
-      <DependentUpon>ConflictingKeyBindingMarginControl.xaml</DependentUpon>
-    </Compile>
-    <Compile Include="Implementation\ConflictingKey\KeyBindingData.cs" />
-    <Compile Include="Implementation\ConflictingKey\KeyBindingHandledByOption.cs" />
-    <Compile Include="VsCommandTarget.cs" />
-    <Compile Include="VsFilterKeysAdapter.cs" />
-    <Compile Include="Implementation\Misc\VsKeyProcessor.cs" />
-    <Compile Include="VsVimHost.cs" />
-  </ItemGroup>
-  <ItemGroup>
-    <ProjectReference Include="..\VimCore\VimCore.fsproj">
-      <Project>{06BE08E7-8626-40BD-877B-8D2DCA6BA451}</Project>
-      <Name>VimCore</Name>
-    </ProjectReference>
-    <ProjectReference Include="..\VimWpf\VimWpf.csproj">
-      <Project>{65A749E0-F1B1-4E43-BE73-25072EE398C6}</Project>
-      <Name>VimWpf</Name>
-    </ProjectReference>
-    <ProjectReference Include="..\VsInterfaces\VsInterfaces.csproj">
-      <Project>{e27dbbf1-6116-4e32-8fa5-07dce5e62bb6}</Project>
-      <Name>VsInterfaces</Name>
-    </ProjectReference>
-  </ItemGroup>
-  <ItemGroup>
-    <Page Include="Implementation\UpgradeNotification\LinkBanner.xaml">
-      <SubType>Designer</SubType>
-      <Generator>MSBuild:Compile</Generator>
-    </Page>
-    <Page Include="Implementation\VisualAssist\VisualAssistMargin.xaml">
-      <SubType>Designer</SubType>
-      <Generator>MSBuild:Compile</Generator>
-    </Page>
-    <Page Include="Implementation\ConflictingKey\ConflictingKeyBindingDialog$(VsXamlSuffix).xaml">
-      <Generator>MSBuild:Compile</Generator>
-      <SubType>Designer</SubType>
-    </Page>
-    <Page Include="Implementation\ConflictingKey\ConflictingKeyBindingMarginControl.xaml">
-      <Generator>MSBuild:Compile</Generator>
-      <SubType>Designer</SubType>
-    </Page>
-  </ItemGroup>
-  <ItemGroup>
-    <None Include="packages.config" />
-  </ItemGroup>
-  <Import Project="$(MSBuildToolsPath)\Microsoft.CSharp.targets" />
-  <Import Project="$(SolutionDir)\.nuget\nuget.targets" />
-  <!-- To modify your build process, add your task inside one of the targets below and uncomment it. 
-       Other similar extension points exist, see Microsoft.Common.targets.
-  <Target Name="BeforeBuild">
-  </Target>
-  <Target Name="AfterBuild">
-  </Target>
-  -->
+﻿<?xml version="1.0" encoding="utf-8"?>
+<Project ToolsVersion="4.0" DefaultTargets="Build" xmlns="http://schemas.microsoft.com/developer/msbuild/2003">
+  <Import Project="..\VsVim.settings" />
+  <PropertyGroup>
+    <Configuration Condition=" '$(Configuration)' == '' ">Debug</Configuration>
+    <Platform Condition=" '$(Platform)' == '' ">AnyCPU</Platform>
+    <PlatformTarget>x86</PlatformTarget>
+    <ProductVersion>8.0.30703</ProductVersion>
+    <SchemaVersion>2.0</SchemaVersion>
+    <ProjectGuid>{979DEDC6-25E2-494B-9E8F-6E42078C601C}</ProjectGuid>
+    <OutputType>Library</OutputType>
+    <AppDesignerFolder>Properties</AppDesignerFolder>
+    <RootNamespace>VsVim</RootNamespace>
+    <AssemblyName>VsVim.Shared</AssemblyName>
+    <FileAlignment>512</FileAlignment>
+    <SolutionDir Condition="$(SolutionDir) == '' Or $(SolutionDir) == '*Undefined*'">..\</SolutionDir>
+    <RestorePackages>true</RestorePackages>
+  </PropertyGroup>
+  <PropertyGroup Condition=" '$(Configuration)|$(Platform)' == 'Debug|AnyCPU' ">
+    <DebugSymbols>true</DebugSymbols>
+    <DebugType>full</DebugType>
+    <Optimize>false</Optimize>
+    <OutputPath>bin\Debug\</OutputPath>
+    <DefineConstants>DEBUG;TRACE</DefineConstants>
+    <ErrorReport>prompt</ErrorReport>
+    <WarningLevel>4</WarningLevel>
+  </PropertyGroup>
+  <PropertyGroup Condition=" '$(Configuration)|$(Platform)' == 'Release|AnyCPU' ">
+    <DebugType>pdbonly</DebugType>
+    <Optimize>true</Optimize>
+    <OutputPath>bin\Release\</OutputPath>
+    <DefineConstants>TRACE</DefineConstants>
+    <ErrorReport>prompt</ErrorReport>
+    <WarningLevel>4</WarningLevel>
+  </PropertyGroup>
+  <ItemGroup>
+    <Reference Include="EditorUtils, Version=1.3.0.0, Culture=neutral, PublicKeyToken=3d1514c4742e0252, processorArchitecture=MSIL">
+      <SpecificVersion>False</SpecificVersion>
+      <HintPath>..\..\packages\EditorUtils.1.3.0.0\lib\net40\EditorUtils.dll</HintPath>
+    </Reference>
+    <Reference Include="Microsoft.VisualStudio.Text.Data, Version=10.0.0.0, Culture=neutral, PublicKeyToken=b03f5f7f11d50a3a, processorArchitecture=MSIL" />
+    <Reference Include="Microsoft.VisualStudio.Text.Logic, Version=10.0.0.0, Culture=neutral, PublicKeyToken=b03f5f7f11d50a3a, processorArchitecture=MSIL" />
+    <Reference Include="Microsoft.VisualStudio.Text.UI, Version=10.0.0.0, Culture=neutral, PublicKeyToken=b03f5f7f11d50a3a, processorArchitecture=MSIL" />
+    <Reference Include="Microsoft.VisualStudio.Text.UI.Wpf, Version=10.0.0.0, Culture=neutral, PublicKeyToken=b03f5f7f11d50a3a, processorArchitecture=MSIL" />
+    <Reference Include="Microsoft.VisualStudio.CoreUtility, Version=10.0.0.0, Culture=neutral, PublicKeyToken=b03f5f7f11d50a3a, processorArchitecture=MSIL" />
+    <Reference Include="Microsoft.VisualStudio.Editor, Version=10.0.0.0, Culture=neutral, PublicKeyToken=b03f5f7f11d50a3a, processorArchitecture=MSIL" />
+    <Reference Include="Microsoft.VisualStudio.Language.Intellisense, Version=10.0.0.0, Culture=neutral, PublicKeyToken=b03f5f7f11d50a3a, processorArchitecture=MSIL" />
+    <Reference Include="Microsoft.VisualStudio.Language.NavigateTo.Interfaces, Version=10.0.0.0, Culture=neutral, PublicKeyToken=b03f5f7f11d50a3a, processorArchitecture=MSIL" />
+    <Reference Include="Microsoft.VisualStudio.Language.StandardClassification, Version=10.0.0.0, Culture=neutral, PublicKeyToken=b03f5f7f11d50a3a, processorArchitecture=MSIL" />
+    <Reference Include="Microsoft.VisualStudio.Settings, Version=10.0.0.0, Culture=neutral, PublicKeyToken=b03f5f7f11d50a3a, processorArchitecture=MSIL" />
+    <Reference Include="envdte, Version=8.0.0.0, Culture=neutral, PublicKeyToken=b03f5f7f11d50a3a" />
+    <Reference Include="Microsoft.VisualStudio.OLE.Interop, Version=7.1.40304.0, Culture=neutral, PublicKeyToken=b03f5f7f11d50a3a" />
+    <Reference Include="Microsoft.VisualStudio.Shell.10.0, Version=10.0.0.0, Culture=neutral, PublicKeyToken=b03f5f7f11d50a3a, processorArchitecture=MSIL" />
+    <Reference Include="Microsoft.VisualStudio.Shell.Immutable.10.0, Version=10.0.0.0, Culture=neutral, PublicKeyToken=b03f5f7f11d50a3a, processorArchitecture=MSIL" />
+    <Reference Include="Microsoft.VisualStudio.Shell.Interop, Version=7.1.40304.0, Culture=neutral, PublicKeyToken=b03f5f7f11d50a3a" />
+    <Reference Include="Microsoft.VisualStudio.Shell.Interop.10.0, Version=10.0.0.0, Culture=neutral, PublicKeyToken=b03f5f7f11d50a3a, processorArchitecture=MSIL" />
+    <Reference Include="Microsoft.VisualStudio.Shell.Interop.8.0, Version=8.0.0.0, Culture=neutral, PublicKeyToken=b03f5f7f11d50a3a" />
+    <Reference Include="Microsoft.VisualStudio.Shell.Interop.9.0, Version=9.0.0.0, Culture=neutral, PublicKeyToken=b03f5f7f11d50a3a" />
+    <Reference Include="Microsoft.VisualStudio.TextManager.Interop, Version=7.1.40304.0, Culture=neutral, PublicKeyToken=b03f5f7f11d50a3a" />
+    <Reference Include="Microsoft.VisualStudio.TextManager.Interop.8.0, Version=8.0.0.0, Culture=neutral, PublicKeyToken=b03f5f7f11d50a3a" />
+    <Reference Include="PresentationCore" />
+    <Reference Include="PresentationFramework" />
+    <Reference Include="System" />
+    <Reference Include="System.ComponentModel.Composition" />
+    <Reference Include="System.Core" />
+    <Reference Include="System.Data" />
+    <Reference Include="System.Windows.Forms" />
+    <Reference Include="System.Xaml" />
+    <Reference Include="WindowsBase" />
+  </ItemGroup>
+  <ItemGroup>
+    <Compile Include="CommandKeyBinding.cs" />
+    <Compile Include="CommandKeyBindingSnapshot.cs" />
+    <Compile Include="CommandListSnapshot.cs" />
+    <Compile Include="Constants.cs" />
+    <Compile Include="EditCommand.cs" />
+    <Compile Include="EditCommandKind.cs" />
+    <Compile Include="Extensions.cs" />
+    <Compile Include="ICommandTarget.cs" />
+    <Compile Include="Implementation\ExternalEdit\ExternalEditMonitor.cs" />
+    <Compile Include="Implementation\ExternalEdit\ExternalEditorManager.cs" />
+    <Compile Include="IExternalEditAdapter.cs" />
+    <Compile Include="Implementation\Misc\FallbackKeyProcessorProvider.cs" />
+    <Compile Include="Implementation\Misc\FallbackKeyProcessor.cs" />
+    <Compile Include="Implementation\Misc\ReportDesignerUtil.cs" />
+    <Compile Include="Implementation\Misc\ScopeData.cs" />
+    <Compile Include="Implementation\Misc\StandardCommandTarget.cs" />
+    <Compile Include="Implementation\ReSharper\ReSharperKeyUtil.cs" />
+    <Compile Include="Implementation\ReSharper\ReSharperUtil.cs" />
+    <Compile Include="Implementation\ExternalEdit\SnippetExternalEditAdapter.cs" />
+    <Compile Include="HostFactory.cs" />
+    <Compile Include="IKeyBindingService.cs" />
+    <Compile Include="ILegacySettings.cs" />
+    <Compile Include="Implementation\ConflictingKey\ConflictingKeyBindingMargin.cs" />
+    <Compile Include="Implementation\ConflictingKey\ConflictingKeyBindingMarginProvider.cs" />
+    <Compile Include="Implementation\Misc\CSharpAdapter.cs" />
+    <Compile Include="Implementation\EditorFormatDefinitions.cs" />
+    <Compile Include="Implementation\Misc\KeyBindingService.cs" />
+    <Compile Include="Implementation\Misc\MindScape.cs" />
+    <Compile Include="Implementation\ConflictingKey\OptionsDialogService.cs" />
+    <Compile Include="Implementation\ConflictingKey\OptionsProvider.cs" />
+    <Compile Include="Implementation\Misc\PowerToolsUtil.cs" />
+    <Compile Include="Implementation\Misc\TextManager.cs" />
+    <Compile Include="Implementation\Misc\VimBufferCoordinator.cs" />
+    <Compile Include="Implementation\NavigateTo\IThreadCommunicator.cs" />
+    <Compile Include="Implementation\NavigateTo\NavigateToItemProvider.cs" />
+    <Compile Include="Implementation\NavigateTo\NavigateToItemProviderFactory.cs" />
+    <Compile Include="Implementation\ReSharper\ReSharperTagDetector.cs" />
+    <Compile Include="Implementation\ReSharper\ReSharperVersion.cs" />
+    <Compile Include="Implementation\ReSharper\ResharperVersionutility.cs" />
+    <Compile Include="Implementation\Settings\SettingSerializer.cs" />
+    <Compile Include="Implementation\Settings\SettingsMigrator.cs" />
+    <Compile Include="Implementation\Settings\VimApplicationSettings.cs" />
+    <Compile Include="Implementation\SharedService\DefaultSharedServiceFactory.cs" />
+    <Compile Include="Implementation\SharedService\SharedServiceFactory.cs" />
+    <Compile Include="IOptionsProvider.cs" />
+    <Compile Include="Implementation\UpgradeNotification\LinkBanner.xaml.cs">
+      <DependentUpon>LinkBanner.xaml</DependentUpon>
+    </Compile>
+    <Compile Include="Implementation\UpgradeNotification\BackspaceNotificationMarginProvider.cs" />
+    <Compile Include="TextEditorFontProperties.cs" />
+    <Compile Include="Implementation\VisualAssist\IVisualAssistUtil.cs" />
+    <Compile Include="Implementation\VisualAssist\VisualAssistKeyProcessor.cs" />
+    <Compile Include="Implementation\VisualAssist\VisualAssistMargin.xaml.cs">
+      <DependentUpon>VisualAssistMargin.xaml</DependentUpon>
+    </Compile>
+    <Compile Include="Implementation\VisualAssist\VisualAssistUtil.cs" />
+    <Compile Include="Implementation\VisualAssist\VisualAssistSelectionAdapter.cs" />
+    <Compile Include="Implementation\Misc\VsAdapter.cs" />
+    <Compile Include="Implementation\Misc\VsKeyProcessorProvider.cs" />
+    <Compile Include="IOptionsDialogService.cs" />
+    <Compile Include="IPowerToolsUtil.cs" />
+    <Compile Include="IReportDesignerUtil.cs" />
+    <Compile Include="Implementation\ReSharper\IResharperUtil.cs" />
+    <Compile Include="ITextManager.cs" />
+    <Compile Include="IVimApplicationSettings.cs" />
+    <Compile Include="IVimBufferCoordinator.cs" />
+    <Compile Include="KeyBinding.cs" />
+    <Compile Include="KeyStroke.cs" />
+    <Compile Include="NativeMethods.cs" />
+    <Compile Include="OleCommandData.cs" />
+    <Compile Include="OleCommandUtil.cs" />
+    <Compile Include="IVsAdapter.cs" />
+    <Compile Include="Properties\AssemblyInfo.cs" />
+    <Compile Include="Result.cs" />
+    <Compile Include="Implementation\ConflictingKey\ComboBoxTemplateSelector.cs" />
+    <Compile Include="Implementation\ConflictingKey\ConflictingKeyBindingDialog.xaml.cs">
+      <DependentUpon>ConflictingKeyBindingDialog.xaml</DependentUpon>
+    </Compile>
+    <Compile Include="Implementation\ConflictingKey\ConflictingKeyBindingMarginControl.xaml.cs">
+      <DependentUpon>ConflictingKeyBindingMarginControl.xaml</DependentUpon>
+    </Compile>
+    <Compile Include="Implementation\ConflictingKey\KeyBindingData.cs" />
+    <Compile Include="Implementation\ConflictingKey\KeyBindingHandledByOption.cs" />
+    <Compile Include="VsCommandTarget.cs" />
+    <Compile Include="VsFilterKeysAdapter.cs" />
+    <Compile Include="Implementation\Misc\VsKeyProcessor.cs" />
+    <Compile Include="VsVimHost.cs" />
+  </ItemGroup>
+  <ItemGroup>
+    <ProjectReference Include="..\VimCore\VimCore.fsproj">
+      <Project>{06BE08E7-8626-40BD-877B-8D2DCA6BA451}</Project>
+      <Name>VimCore</Name>
+    </ProjectReference>
+    <ProjectReference Include="..\VimWpf\VimWpf.csproj">
+      <Project>{65A749E0-F1B1-4E43-BE73-25072EE398C6}</Project>
+      <Name>VimWpf</Name>
+    </ProjectReference>
+    <ProjectReference Include="..\VsInterfaces\VsInterfaces.csproj">
+      <Project>{e27dbbf1-6116-4e32-8fa5-07dce5e62bb6}</Project>
+      <Name>VsInterfaces</Name>
+    </ProjectReference>
+  </ItemGroup>
+  <ItemGroup>
+    <Page Include="Implementation\UpgradeNotification\LinkBanner.xaml">
+      <SubType>Designer</SubType>
+      <Generator>MSBuild:Compile</Generator>
+    </Page>
+    <Page Include="Implementation\VisualAssist\VisualAssistMargin.xaml">
+      <SubType>Designer</SubType>
+      <Generator>MSBuild:Compile</Generator>
+    </Page>
+    <Page Include="Implementation\ConflictingKey\ConflictingKeyBindingDialog$(VsXamlSuffix).xaml">
+      <Generator>MSBuild:Compile</Generator>
+      <SubType>Designer</SubType>
+    </Page>
+    <Page Include="Implementation\ConflictingKey\ConflictingKeyBindingMarginControl.xaml">
+      <Generator>MSBuild:Compile</Generator>
+      <SubType>Designer</SubType>
+    </Page>
+  </ItemGroup>
+  <ItemGroup>
+    <None Include="packages.config" />
+  </ItemGroup>
+  <Import Project="$(MSBuildToolsPath)\Microsoft.CSharp.targets" />
+  <Import Project="$(SolutionDir)\.nuget\nuget.targets" />
+  <!-- To modify your build process, add your task inside one of the targets below and uncomment it. 
+       Other similar extension points exist, see Microsoft.Common.targets.
+  <Target Name="BeforeBuild">
+  </Target>
+  <Target Name="AfterBuild">
+  </Target>
+  -->
 </Project>