﻿using System;
using Microsoft.FSharp.Collections;
using Microsoft.FSharp.Core;
using Microsoft.VisualStudio.Text.Editor;
using Moq;
using Xunit;
using Vim.Extensions;
using Vim.UnitTest.Mock;
using System.Collections.Generic;
using Vim.Interpreter;

namespace Vim.UnitTest
{
    public abstract class VimTest : VimTestBase
    {
        #region SimpleListener

        protected sealed class SimpleListener : IVimBufferCreationListener
        {
            internal int Count { get; set; }
            internal IVimBuffer VimBuffer { get; set; }

            void IVimBufferCreationListener.VimBufferCreated(IVimBuffer vimBuffer)
            {
                Count++;
                VimBuffer = vimBuffer;
            }
        }

        #endregion

        protected readonly MockRepository _factory;
        protected readonly Mock<IVimHost> _vimHost;
        protected readonly Mock<IFileSystem> _fileSystem;
        protected readonly IKeyMap _keyMap;
        protected readonly IVimGlobalSettings _globalSettings;
        protected readonly SimpleListener _simpleListener;
        internal readonly IVimBufferFactory _bufferFactory;
        internal readonly Vim _vimRaw;
        protected readonly IVim _vim;

        protected VimTest()
        {
            _factory = new MockRepository(MockBehavior.Strict);
            _globalSettings = new GlobalSettings();
            _fileSystem = _factory.Create<IFileSystem>(MockBehavior.Strict);
            _bufferFactory = VimBufferFactory;
            _simpleListener = new SimpleListener();
            var creationListeners = new [] { new Lazy<IVimBufferCreationListener>(() => _simpleListener) };

            var map = new Dictionary<string, VariableValue>();
            _keyMap = new KeyMap(_globalSettings, map);
            _vimHost = _factory.Create<IVimHost>(MockBehavior.Strict);
            _vimHost.Setup(x => x.CreateHiddenTextView()).Returns(CreateTextView());
            _vimHost.Setup(x => x.AutoSynchronizeSettings).Returns(true);
            _vimRaw = new Vim(
                _vimHost.Object,
                _bufferFactory,
                CompositionContainer.GetExportedValue<IVimInterpreterFactory>(),
                creationListeners.ToFSharpList(),
                _globalSettings,
                _factory.Create<IMarkMap>().Object,
                _keyMap,
                MockObjectFactory.CreateClipboardDevice().Object,
                _factory.Create<ISearchService>().Object,
                _fileSystem.Object,
                new VimData(),
                _factory.Create<IBulkOperations>().Object,
                map,
                new EditorToSettingSynchronizer());
            _vim = _vimRaw;
            _vim.AutoLoadVimRc = false;
        }

        public sealed class LoadVimRcTest : VimTest
        {
            public LoadVimRcTest()
            {
                _fileSystem.Setup(x => x.GetVimRcDirectories()).Returns(new string[] { }).Verifiable();
                _fileSystem.Setup(x => x.LoadVimRcContents()).Returns(FSharpOption<FileContents>.None).Verifiable();
                _vimHost.Setup(x => x.VimRcLoaded(It.IsAny<VimRcState>(), It.IsAny<IVimLocalSettings>(), It.IsAny<IVimWindowSettings>()));
            }

            private void SetRcContents(params string[] lines)
            {
                var contents = new FileContents("foo", lines);
                _fileSystem.Setup(x => x.LoadVimRcContents()).Returns(FSharpOption.Create(contents)).Verifiable();
            }

            [Fact]
            public void BadLoadClearGlobalSettings()
            {
                _globalSettings.VimRc = "invalid";
                _globalSettings.VimRcPaths = "invalid";
                Assert.True(_vim.LoadVimRc().IsLoadFailed);
                Assert.Equal("", _globalSettings.VimRc);
                Assert.Equal("", _globalSettings.VimRcPaths);
                Assert.True(_vim.VimRcState.IsLoadFailed);
                _fileSystem.Verify();
            }

            [Fact]
            public void BadLoadStillChangeGlobal()
            {
                _fileSystem.Setup(x => x.GetVimRcDirectories()).Returns(new string[] { "foo" }).Verifiable();
                Assert.True(_vim.LoadVimRc().IsLoadFailed);
                Assert.Equal("", _globalSettings.VimRc);
                Assert.Equal("foo", _globalSettings.VimRcPaths);
                Assert.True(_vim.VimRcState.IsLoadFailed);
                _fileSystem.Verify();
            }

            [Fact]
            public void LoadUpdateSettings()
            {
                // Setup the VimRc contents
                var contents = new FileContents(
                    "foo",
                    new[] { "set ai" });
                _fileSystem.Setup(x => x.LoadVimRcContents()).Returns(FSharpOption.Create(contents)).Verifiable();
                _vimHost.Setup(x => x.CreateHiddenTextView()).Returns(CreateTextView());
                Assert.True(_vim.LoadVimRc().IsLoadSucceeded);
                Assert.True(_vimRaw._vimRcLocalSettings.AutoIndent);
                _fileSystem.Verify();
            }

            /// <summary>
            /// Part of loading the vimrc file includes creating an IVimBuffer under the hood.  This creation
            /// shouldn't show up in IVimBufferCreationListener instances.  It's designed to be transparent
            /// </summary>
            [Fact]
            public void LoadShouldntNotify()
            {
                SetRcContents("");
                Assert.True(_vim.LoadVimRc().IsLoadSucceeded);
                Assert.Equal(0, _simpleListener.Count);
            }

            /// <summary>
            /// The same is true for an automatic load of the VimRc file
            /// </summary>
            [Fact]
            public void AutoLoadShouldntNotify()
            {
                SetRcContents("");
                _vim.AutoLoadVimRc = true;
                _vim.CreateVimBuffer(CreateTextView());
                Assert.True(_vim.VimRcState.IsLoadSucceeded);
                Assert.Equal(1, _simpleListener.Count);
            }
        }

        public sealed class MiscTest : VimTest
        {

            /// <summary>
            /// Make sure that we can close multiple IVimBuffer instances
            /// </summary>
            [Fact]
            public void CloseAllVimBuffers_Multiple()
            {
                const int count = 5;
                for (var i = 0; i < count; i++)
                {
                    _vim.CreateVimBuffer(CreateTextView(""));
                }

                Assert.Equal(count, _vim.VimBuffers.Length);
                _vim.CloseAllVimBuffers();
                Assert.Equal(0, _vim.VimBuffers.Length);
            }

            [Fact]
            public void Create_SimpleTextView()
            {
                var textView = CreateTextView();
                var ret = _vim.CreateVimBuffer(textView);
                Assert.NotNull(ret);
                Assert.Same(textView, ret.TextView);
            }

            [Fact]
            public void Create_CreateTwiceForSameViewShouldFail()
            {
                var textView = CreateTextView();
                _vim.CreateVimBuffer(textView);
                Assert.Throws<ArgumentException>(() => _vim.CreateVimBuffer(textView));
            }

            [Fact]
            public void GetVimBuffer_ReturnNoneForViewThatHasNoBuffer()
            {
                var textView = CreateTextView();
                var ret = _vim.GetVimBuffer(textView);
                Assert.True(ret.IsNone());
            }

            [Fact]
            public void GetVimBuffer_ReturnBufferForCachedCreated()
            {
                var textView = CreateTextView();
                var bufferFromCreate = _vim.CreateVimBuffer(textView);
                var bufferFromGet = _vim.GetVimBuffer(textView);
                Assert.True(bufferFromGet.IsSome());
                Assert.Same(bufferFromGet.Value, bufferFromCreate);
            }

            [Fact]
            public void GetOrCreateVimBuffer_CreateForNewView()
            {
                var textView = CreateTextView();
                var buffer = _vim.GetOrCreateVimBuffer(textView);
                Assert.Same(textView, buffer.TextView);
            }

            [Fact]
            public void GetOrCreateVimBuffer_SecondCallShouldReturnAlreadyCreatedVimBuffer()
            {
                var textView = CreateTextView();
                var buffer1 = _vim.GetOrCreateVimBuffer(textView);
                var buffer2 = _vim.GetOrCreateVimBuffer(textView);
                Assert.Same(buffer1, buffer2);
            }

<<<<<<< HEAD
        /// <summary>
        /// If the host allows it then the IVimBuffer should be created 
        /// </summary>
        [Test]
        public void GetOrCreateVimBufferForHost_Simple()
        {
            var textView = CreateTextView("");
            _vimHost.Setup(x => x.ShouldCreateVimBuffer(textView)).Returns(true);
            var vimBuffer = _vim.GetOrCreateVimBufferForHost(textView);
            Assert.IsTrue(vimBuffer.IsSome());
        }

        /// <summary>
        /// If the host doesn't allows it then the IVimBuffer shouldn't be created 
        /// </summary>
        [Test]
        public void GetOrCreateVimBufferForHost_Disallow()
        {
            var textView = CreateTextView("");
            _vimHost.Setup(x => x.ShouldCreateVimBuffer(textView)).Returns(false);
            var vimBuffer = _vim.GetOrCreateVimBufferForHost(textView);
            Assert.IsFalse(vimBuffer.IsSome());
        }

        /// <summary>
        /// If it's already created then what the host says this time is irrelevant.  It's
        /// already created so the Get portion takes precedence
        /// </summary>
        [Test]
        public void GetOrCreateVimBufferForHost_AlreadyCreated()
        {
            var textView = CreateTextView("");
            _vim.CreateVimBuffer(textView);
            _vimHost.Setup(x => x.ShouldCreateVimBuffer(textView)).Returns(false);
            var vimBuffer = _vim.GetOrCreateVimBufferForHost(textView);
            Assert.IsTrue(vimBuffer.IsSome());
        }

        /// <summary>
        /// Explicitly test the case where the IVimTextBuffer is already created and 
        /// make sure we don't run into a conflict trying to create the IVimBuffer
        /// layer on top of it 
        /// </summary>
        [Test]
        public void GetOrCreateVimBufferForHost_VimTextBufferAlreadyCreated()
        {
            var textView = CreateTextView("");
            var vimTextBuffer = _vim.CreateVimTextBuffer(textView.TextBuffer);
            _vimHost.Setup(x => x.ShouldCreateVimBuffer(textView)).Returns(true);
            var vimBuffer = _vim.GetOrCreateVimBufferForHost(textView).Value;
            Assert.AreSame(textView, vimBuffer.TextView);
            Assert.AreSame(vimTextBuffer, vimBuffer.VimTextBuffer);
        }

        [Test]
        public void RemoveBuffer_ReturnFalseForNonAssociatedTextView()
        {
            var textView = CreateTextView();
            Assert.IsFalse(_vim.RemoveVimBuffer(textView));
        }
=======
            [Fact]
            public void GetOrCreateVimBuffer_ApplyActiveBufferLocalSettings()
            {
                var textView = CreateTextView();
                var buffer = _vim.GetOrCreateVimBuffer(textView);
                buffer.LocalSettings.AutoIndent = true;
                buffer.LocalSettings.QuoteEscape = "b";

                var didRun = false;
                buffer.KeyInputStart += delegate
                {
                    var textView2 = CreateTextView();
                    var buffer2 = _vim.GetOrCreateVimBuffer(textView2);
                    Assert.True(buffer2.LocalSettings.AutoIndent);
                    Assert.Equal("b", buffer2.LocalSettings.QuoteEscape);
                    didRun = true;
                };
                buffer.Process('a');
                Assert.True(didRun);
            }
>>>>>>> fc677eac

            /// <summary>
            /// Make sure window settings are applied from the current IVimBuffer to the newly 
            /// created one
            /// </summary>
            [Fact]
            public void GetOrCreateVimBuffer_ApplyActiveBufferWindowSettings()
            {
                var textView = CreateTextView();
                var buffer = _vim.GetOrCreateVimBuffer(textView);
                buffer.WindowSettings.CursorLine = true;

                var didRun = false;
                buffer.KeyInputStart += delegate
                {
                    var textView2 = CreateTextView();
                    var buffer2 = _vim.GetOrCreateVimBuffer(textView2);
                    Assert.True(buffer2.WindowSettings.CursorLine);
                    didRun = true;
                };
                buffer.Process('a');
                Assert.True(didRun);
            }

            /// <summary>
            /// When creating an IVimBuffer instance, if there is an existing IVimTextBuffer then
            /// the mode should be taken from that
            /// </summary>
            [Fact]
            public void GetOrCreateVimBuffer_InitialMode()
            {
                var textView = CreateTextView("");
                _vim.GetOrCreateVimTextBuffer(textView.TextBuffer).SwitchMode(ModeKind.Insert, ModeArgument.None);
                var buffer = _vim.GetOrCreateVimBuffer(textView);
                Assert.Equal(ModeKind.Insert, buffer.ModeKind);
            }

            /// <summary>
            /// Make sure the result of this call is cached and that only one is ever created
            /// for a given ITextBuffer
            /// </summary>
            [Fact]
            public void GetOrCreateVimTextBuffer_Cache()
            {
                var textBuffer = CreateTextBuffer("");
                var vimTextBuffer = _vim.GetOrCreateVimTextBuffer(textBuffer);
                Assert.Same(vimTextBuffer, _vim.GetOrCreateVimTextBuffer(textBuffer));
            }

            /// <summary>
            /// Sanity check to ensure we create different IVimTextBuffer for different ITextBuffer 
            /// instances
            /// </summary>
            [Fact]
            public void GetOrCreateVimTextBuffer_Multiple()
            {
                var textBuffer1 = CreateTextBuffer("");
                var textBuffer2 = CreateTextBuffer("");
                var vimTextBuffer1 = _vim.GetOrCreateVimTextBuffer(textBuffer1);
                var vimTextBuffer2 = _vim.GetOrCreateVimTextBuffer(textBuffer2);
                Assert.NotSame(vimTextBuffer1, vimTextBuffer2);
            }

            /// <summary>
            /// The IVimTextBuffer should outlive an associated ITextView and IVimBuffer
            /// </summary>
            [Fact]
            public void GetOrCreateVimTextBuffer_LiveLongerThanTextView()
            {
                var textView = CreateTextView("");
                var buffer = _vim.GetOrCreateVimBuffer(textView);
                Assert.Same(buffer.VimTextBuffer, _vim.GetOrCreateVimTextBuffer(textView.TextBuffer));
                buffer.Close();
                Assert.Same(buffer.VimTextBuffer, _vim.GetOrCreateVimTextBuffer(textView.TextBuffer));
            }

            [Fact]
            public void RemoveBuffer_ReturnFalseForNonAssociatedTextView()
            {
                var textView = CreateTextView();
                Assert.False(_vim.RemoveVimBuffer(textView));
            }

            [Fact]
            public void RemoveBuffer_AssociatedTextView()
            {
                var textView = CreateTextView();
                _vim.CreateVimBuffer(textView);
                Assert.True(_vim.RemoveVimBuffer(textView));
                var ret = _vim.GetVimBuffer(textView);
                Assert.True(ret.IsNone());
            }

            [Fact]
            public void ActiveBuffer1()
            {
                Assert.True(_vim.ActiveBuffer.IsNone());
            }

            [Fact]
            public void ActiveBuffer2()
            {
                var textView = CreateTextView();
                var buffer = _vim.CreateVimBuffer(textView);
                var didRun = false;
                buffer.KeyInputStart += delegate
                {
                    didRun = true;
                    Assert.True(_vim.ActiveBuffer.IsSome());
                    Assert.Same(buffer, _vim.ActiveBuffer.Value);
                };

                buffer.Process('a');
                var active = _vim.ActiveBuffer;
                Assert.True(didRun);
            }

            [Fact]
            public void ActiveBuffer3()
            {
                var textView = CreateTextView();
                var buffer = _vim.CreateVimBuffer(textView);
                buffer.Process('a');
                Assert.True(_vim.ActiveBuffer.IsNone());
            }
        }
    }
}
<|MERGE_RESOLUTION|>--- conflicted
+++ resolved
@@ -1,435 +1,437 @@
-﻿using System;
-using Microsoft.FSharp.Collections;
-using Microsoft.FSharp.Core;
-using Microsoft.VisualStudio.Text.Editor;
-using Moq;
-using Xunit;
-using Vim.Extensions;
-using Vim.UnitTest.Mock;
-using System.Collections.Generic;
-using Vim.Interpreter;
+﻿using System;
+using Microsoft.FSharp.Collections;
+using Microsoft.FSharp.Core;
+using Microsoft.VisualStudio.Text.Editor;
+using Moq;
+using Xunit;
+using Vim.Extensions;
+using Vim.UnitTest.Mock;
+using System.Collections.Generic;
+using Vim.Interpreter;
+
+namespace Vim.UnitTest
+{
+    public abstract class VimTest : VimTestBase
+    {
+        #region SimpleListener
+
+        protected sealed class SimpleListener : IVimBufferCreationListener
+        {
+            internal int Count { get; set; }
+            internal IVimBuffer VimBuffer { get; set; }
+
+            void IVimBufferCreationListener.VimBufferCreated(IVimBuffer vimBuffer)
+            {
+                Count++;
+                VimBuffer = vimBuffer;
+            }
+        }
+
+        #endregion
+
+        protected readonly MockRepository _factory;
+        protected readonly Mock<IVimHost> _vimHost;
+        protected readonly Mock<IFileSystem> _fileSystem;
+        protected readonly IKeyMap _keyMap;
+        protected readonly IVimGlobalSettings _globalSettings;
+        protected readonly SimpleListener _simpleListener;
+        internal readonly IVimBufferFactory _bufferFactory;
+        internal readonly Vim _vimRaw;
+        protected readonly IVim _vim;
+
+        protected VimTest()
+        {
+            _factory = new MockRepository(MockBehavior.Strict);
+            _globalSettings = new GlobalSettings();
+            _fileSystem = _factory.Create<IFileSystem>(MockBehavior.Strict);
+            _bufferFactory = VimBufferFactory;
+            _simpleListener = new SimpleListener();
+            var creationListeners = new [] { new Lazy<IVimBufferCreationListener>(() => _simpleListener) };
+
+            var map = new Dictionary<string, VariableValue>();
+            _keyMap = new KeyMap(_globalSettings, map);
+            _vimHost = _factory.Create<IVimHost>(MockBehavior.Strict);
+            _vimHost.Setup(x => x.CreateHiddenTextView()).Returns(CreateTextView());
+            _vimHost.Setup(x => x.AutoSynchronizeSettings).Returns(true);
+            _vimRaw = new Vim(
+                _vimHost.Object,
+                _bufferFactory,
+                CompositionContainer.GetExportedValue<IVimInterpreterFactory>(),
+                creationListeners.ToFSharpList(),
+                _globalSettings,
+                _factory.Create<IMarkMap>().Object,
+                _keyMap,
+                MockObjectFactory.CreateClipboardDevice().Object,
+                _factory.Create<ISearchService>().Object,
+                _fileSystem.Object,
+                new VimData(),
+                _factory.Create<IBulkOperations>().Object,
+                map,
+                new EditorToSettingSynchronizer());
+            _vim = _vimRaw;
+            _vim.AutoLoadVimRc = false;
+        }
+
+        public sealed class LoadVimRcTest : VimTest
+        {
+            public LoadVimRcTest()
+            {
+                _fileSystem.Setup(x => x.GetVimRcDirectories()).Returns(new string[] { }).Verifiable();
+                _fileSystem.Setup(x => x.LoadVimRcContents()).Returns(FSharpOption<FileContents>.None).Verifiable();
+                _vimHost.Setup(x => x.VimRcLoaded(It.IsAny<VimRcState>(), It.IsAny<IVimLocalSettings>(), It.IsAny<IVimWindowSettings>()));
+            }
+
+            private void SetRcContents(params string[] lines)
+            {
+                var contents = new FileContents("foo", lines);
+                _fileSystem.Setup(x => x.LoadVimRcContents()).Returns(FSharpOption.Create(contents)).Verifiable();
+            }
+
+            [Fact]
+            public void BadLoadClearGlobalSettings()
+            {
+                _globalSettings.VimRc = "invalid";
+                _globalSettings.VimRcPaths = "invalid";
+                Assert.True(_vim.LoadVimRc().IsLoadFailed);
+                Assert.Equal("", _globalSettings.VimRc);
+                Assert.Equal("", _globalSettings.VimRcPaths);
+                Assert.True(_vim.VimRcState.IsLoadFailed);
+                _fileSystem.Verify();
+            }
+
+            [Fact]
+            public void BadLoadStillChangeGlobal()
+            {
+                _fileSystem.Setup(x => x.GetVimRcDirectories()).Returns(new string[] { "foo" }).Verifiable();
+                Assert.True(_vim.LoadVimRc().IsLoadFailed);
+                Assert.Equal("", _globalSettings.VimRc);
+                Assert.Equal("foo", _globalSettings.VimRcPaths);
+                Assert.True(_vim.VimRcState.IsLoadFailed);
+                _fileSystem.Verify();
+            }
+
+            [Fact]
+            public void LoadUpdateSettings()
+            {
+                // Setup the VimRc contents
+                var contents = new FileContents(
+                    "foo",
+                    new[] { "set ai" });
+                _fileSystem.Setup(x => x.LoadVimRcContents()).Returns(FSharpOption.Create(contents)).Verifiable();
+                _vimHost.Setup(x => x.CreateHiddenTextView()).Returns(CreateTextView());
+                Assert.True(_vim.LoadVimRc().IsLoadSucceeded);
+                Assert.True(_vimRaw._vimRcLocalSettings.AutoIndent);
+                _fileSystem.Verify();
+            }
+
+            /// <summary>
+            /// Part of loading the vimrc file includes creating an IVimBuffer under the hood.  This creation
+            /// shouldn't show up in IVimBufferCreationListener instances.  It's designed to be transparent
+            /// </summary>
+            [Fact]
+            public void LoadShouldntNotify()
+            {
+                SetRcContents("");
+                Assert.True(_vim.LoadVimRc().IsLoadSucceeded);
+                Assert.Equal(0, _simpleListener.Count);
+            }
+
+            /// <summary>
+            /// The same is true for an automatic load of the VimRc file
+            /// </summary>
+            [Fact]
+            public void AutoLoadShouldntNotify()
+            {
+                SetRcContents("");
+                _vim.AutoLoadVimRc = true;
+                _vim.CreateVimBuffer(CreateTextView());
+                Assert.True(_vim.VimRcState.IsLoadSucceeded);
+                Assert.Equal(1, _simpleListener.Count);
+            }
+        }
 
-namespace Vim.UnitTest
-{
-    public abstract class VimTest : VimTestBase
-    {
-        #region SimpleListener
+        public sealed class GetOrCreateVimBufferForHostTest : VimTest
+        {
+    
+            /// <summary>
+            /// If the host allows it then the IVimBuffer should be created 
+            /// </summary>
+            [Test]
+            public void GetOrCreateVimBufferForHost_Simple()
+            {
+                var textView = CreateTextView("");
+                _vimHost.Setup(x => x.ShouldCreateVimBuffer(textView)).Returns(true);
+                var vimBuffer = _vim.GetOrCreateVimBufferForHost(textView);
+                Assert.IsTrue(vimBuffer.IsSome());
+            }
+    
+            /// <summary>
+            /// If the host doesn't allows it then the IVimBuffer shouldn't be created 
+            /// </summary>
+            [Test]
+            public void GetOrCreateVimBufferForHost_Disallow()
+            {
+                var textView = CreateTextView("");
+                _vimHost.Setup(x => x.ShouldCreateVimBuffer(textView)).Returns(false);
+                var vimBuffer = _vim.GetOrCreateVimBufferForHost(textView);
+                Assert.IsFalse(vimBuffer.IsSome());
+            }
+    
+            /// <summary>
+            /// If it's already created then what the host says this time is irrelevant.  It's
+            /// already created so the Get portion takes precedence
+            /// </summary>
+            [Test]
+            public void GetOrCreateVimBufferForHost_AlreadyCreated()
+            {
+                var textView = CreateTextView("");
+                _vim.CreateVimBuffer(textView);
+                _vimHost.Setup(x => x.ShouldCreateVimBuffer(textView)).Returns(false);
+                var vimBuffer = _vim.GetOrCreateVimBufferForHost(textView);
+                Assert.IsTrue(vimBuffer.IsSome());
+            }
+    
+            /// <summary>
+            /// Explicitly test the case where the IVimTextBuffer is already created and 
+            /// make sure we don't run into a conflict trying to create the IVimBuffer
+            /// layer on top of it 
+            /// </summary>
+            [Test]
+            public void GetOrCreateVimBufferForHost_VimTextBufferAlreadyCreated()
+            {
+                var textView = CreateTextView("");
+                var vimTextBuffer = _vim.CreateVimTextBuffer(textView.TextBuffer);
+                _vimHost.Setup(x => x.ShouldCreateVimBuffer(textView)).Returns(true);
+                var vimBuffer = _vim.GetOrCreateVimBufferForHost(textView).Value;
+                Assert.AreSame(textView, vimBuffer.TextView);
+                Assert.AreSame(vimTextBuffer, vimBuffer.VimTextBuffer);
+            }
+        }
+
+        public sealed class MiscTest : VimTest
+        {
+
+            /// <summary>
+            /// Make sure that we can close multiple IVimBuffer instances
+            /// </summary>
+            [Fact]
+            public void CloseAllVimBuffers_Multiple()
+            {
+                const int count = 5;
+                for (var i = 0; i < count; i++)
+                {
+                    _vim.CreateVimBuffer(CreateTextView(""));
+                }
+
+                Assert.Equal(count, _vim.VimBuffers.Length);
+                _vim.CloseAllVimBuffers();
+                Assert.Equal(0, _vim.VimBuffers.Length);
+            }
+
+            [Fact]
+            public void Create_SimpleTextView()
+            {
+                var textView = CreateTextView();
+                var ret = _vim.CreateVimBuffer(textView);
+                Assert.NotNull(ret);
+                Assert.Same(textView, ret.TextView);
+            }
+
+            [Fact]
+            public void Create_CreateTwiceForSameViewShouldFail()
+            {
+                var textView = CreateTextView();
+                _vim.CreateVimBuffer(textView);
+                Assert.Throws<ArgumentException>(() => _vim.CreateVimBuffer(textView));
+            }
+
+            [Fact]
+            public void GetVimBuffer_ReturnNoneForViewThatHasNoBuffer()
+            {
+                var textView = CreateTextView();
+                var ret = _vim.GetVimBuffer(textView);
+                Assert.True(ret.IsNone());
+            }
+
+            [Fact]
+            public void GetVimBuffer_ReturnBufferForCachedCreated()
+            {
+                var textView = CreateTextView();
+                var bufferFromCreate = _vim.CreateVimBuffer(textView);
+                var bufferFromGet = _vim.GetVimBuffer(textView);
+                Assert.True(bufferFromGet.IsSome());
+                Assert.Same(bufferFromGet.Value, bufferFromCreate);
+            }
+
+            [Fact]
+            public void GetOrCreateVimBuffer_CreateForNewView()
+            {
+                var textView = CreateTextView();
+                var buffer = _vim.GetOrCreateVimBuffer(textView);
+                Assert.Same(textView, buffer.TextView);
+            }
+
+            [Fact]
+            public void GetOrCreateVimBuffer_SecondCallShouldReturnAlreadyCreatedVimBuffer()
+            {
+                var textView = CreateTextView();
+                var buffer1 = _vim.GetOrCreateVimBuffer(textView);
+                var buffer2 = _vim.GetOrCreateVimBuffer(textView);
+                Assert.Same(buffer1, buffer2);
+            }
 
-        protected sealed class SimpleListener : IVimBufferCreationListener
-        {
-            internal int Count { get; set; }
-            internal IVimBuffer VimBuffer { get; set; }
+            [Test]
+            public void RemoveBuffer_ReturnFalseForNonAssociatedTextView()
+            {
+                var textView = CreateTextView();
+                Assert.IsFalse(_vim.RemoveVimBuffer(textView));
+            }
 
-            void IVimBufferCreationListener.VimBufferCreated(IVimBuffer vimBuffer)
-            {
-                Count++;
-                VimBuffer = vimBuffer;
-            }
-        }
-
-        #endregion
-
-        protected readonly MockRepository _factory;
-        protected readonly Mock<IVimHost> _vimHost;
-        protected readonly Mock<IFileSystem> _fileSystem;
-        protected readonly IKeyMap _keyMap;
-        protected readonly IVimGlobalSettings _globalSettings;
-        protected readonly SimpleListener _simpleListener;
-        internal readonly IVimBufferFactory _bufferFactory;
-        internal readonly Vim _vimRaw;
-        protected readonly IVim _vim;
-
-        protected VimTest()
-        {
-            _factory = new MockRepository(MockBehavior.Strict);
-            _globalSettings = new GlobalSettings();
-            _fileSystem = _factory.Create<IFileSystem>(MockBehavior.Strict);
-            _bufferFactory = VimBufferFactory;
-            _simpleListener = new SimpleListener();
-            var creationListeners = new [] { new Lazy<IVimBufferCreationListener>(() => _simpleListener) };
-
-            var map = new Dictionary<string, VariableValue>();
-            _keyMap = new KeyMap(_globalSettings, map);
-            _vimHost = _factory.Create<IVimHost>(MockBehavior.Strict);
-            _vimHost.Setup(x => x.CreateHiddenTextView()).Returns(CreateTextView());
-            _vimHost.Setup(x => x.AutoSynchronizeSettings).Returns(true);
-            _vimRaw = new Vim(
-                _vimHost.Object,
-                _bufferFactory,
-                CompositionContainer.GetExportedValue<IVimInterpreterFactory>(),
-                creationListeners.ToFSharpList(),
-                _globalSettings,
-                _factory.Create<IMarkMap>().Object,
-                _keyMap,
-                MockObjectFactory.CreateClipboardDevice().Object,
-                _factory.Create<ISearchService>().Object,
-                _fileSystem.Object,
-                new VimData(),
-                _factory.Create<IBulkOperations>().Object,
-                map,
-                new EditorToSettingSynchronizer());
-            _vim = _vimRaw;
-            _vim.AutoLoadVimRc = false;
-        }
-
-        public sealed class LoadVimRcTest : VimTest
-        {
-            public LoadVimRcTest()
-            {
-                _fileSystem.Setup(x => x.GetVimRcDirectories()).Returns(new string[] { }).Verifiable();
-                _fileSystem.Setup(x => x.LoadVimRcContents()).Returns(FSharpOption<FileContents>.None).Verifiable();
-                _vimHost.Setup(x => x.VimRcLoaded(It.IsAny<VimRcState>(), It.IsAny<IVimLocalSettings>(), It.IsAny<IVimWindowSettings>()));
-            }
-
-            private void SetRcContents(params string[] lines)
-            {
-                var contents = new FileContents("foo", lines);
-                _fileSystem.Setup(x => x.LoadVimRcContents()).Returns(FSharpOption.Create(contents)).Verifiable();
-            }
-
-            [Fact]
-            public void BadLoadClearGlobalSettings()
-            {
-                _globalSettings.VimRc = "invalid";
-                _globalSettings.VimRcPaths = "invalid";
-                Assert.True(_vim.LoadVimRc().IsLoadFailed);
-                Assert.Equal("", _globalSettings.VimRc);
-                Assert.Equal("", _globalSettings.VimRcPaths);
-                Assert.True(_vim.VimRcState.IsLoadFailed);
-                _fileSystem.Verify();
-            }
-
-            [Fact]
-            public void BadLoadStillChangeGlobal()
-            {
-                _fileSystem.Setup(x => x.GetVimRcDirectories()).Returns(new string[] { "foo" }).Verifiable();
-                Assert.True(_vim.LoadVimRc().IsLoadFailed);
-                Assert.Equal("", _globalSettings.VimRc);
-                Assert.Equal("foo", _globalSettings.VimRcPaths);
-                Assert.True(_vim.VimRcState.IsLoadFailed);
-                _fileSystem.Verify();
-            }
-
-            [Fact]
-            public void LoadUpdateSettings()
-            {
-                // Setup the VimRc contents
-                var contents = new FileContents(
-                    "foo",
-                    new[] { "set ai" });
-                _fileSystem.Setup(x => x.LoadVimRcContents()).Returns(FSharpOption.Create(contents)).Verifiable();
-                _vimHost.Setup(x => x.CreateHiddenTextView()).Returns(CreateTextView());
-                Assert.True(_vim.LoadVimRc().IsLoadSucceeded);
-                Assert.True(_vimRaw._vimRcLocalSettings.AutoIndent);
-                _fileSystem.Verify();
-            }
-
-            /// <summary>
-            /// Part of loading the vimrc file includes creating an IVimBuffer under the hood.  This creation
-            /// shouldn't show up in IVimBufferCreationListener instances.  It's designed to be transparent
-            /// </summary>
-            [Fact]
-            public void LoadShouldntNotify()
-            {
-                SetRcContents("");
-                Assert.True(_vim.LoadVimRc().IsLoadSucceeded);
-                Assert.Equal(0, _simpleListener.Count);
-            }
-
-            /// <summary>
-            /// The same is true for an automatic load of the VimRc file
-            /// </summary>
-            [Fact]
-            public void AutoLoadShouldntNotify()
-            {
-                SetRcContents("");
-                _vim.AutoLoadVimRc = true;
-                _vim.CreateVimBuffer(CreateTextView());
-                Assert.True(_vim.VimRcState.IsLoadSucceeded);
-                Assert.Equal(1, _simpleListener.Count);
-            }
-        }
-
-        public sealed class MiscTest : VimTest
-        {
-
-            /// <summary>
-            /// Make sure that we can close multiple IVimBuffer instances
-            /// </summary>
-            [Fact]
-            public void CloseAllVimBuffers_Multiple()
-            {
-                const int count = 5;
-                for (var i = 0; i < count; i++)
-                {
-                    _vim.CreateVimBuffer(CreateTextView(""));
-                }
-
-                Assert.Equal(count, _vim.VimBuffers.Length);
-                _vim.CloseAllVimBuffers();
-                Assert.Equal(0, _vim.VimBuffers.Length);
-            }
-
-            [Fact]
-            public void Create_SimpleTextView()
-            {
-                var textView = CreateTextView();
-                var ret = _vim.CreateVimBuffer(textView);
-                Assert.NotNull(ret);
-                Assert.Same(textView, ret.TextView);
-            }
-
-            [Fact]
-            public void Create_CreateTwiceForSameViewShouldFail()
-            {
-                var textView = CreateTextView();
-                _vim.CreateVimBuffer(textView);
-                Assert.Throws<ArgumentException>(() => _vim.CreateVimBuffer(textView));
-            }
-
-            [Fact]
-            public void GetVimBuffer_ReturnNoneForViewThatHasNoBuffer()
-            {
-                var textView = CreateTextView();
-                var ret = _vim.GetVimBuffer(textView);
-                Assert.True(ret.IsNone());
-            }
-
-            [Fact]
-            public void GetVimBuffer_ReturnBufferForCachedCreated()
-            {
-                var textView = CreateTextView();
-                var bufferFromCreate = _vim.CreateVimBuffer(textView);
-                var bufferFromGet = _vim.GetVimBuffer(textView);
-                Assert.True(bufferFromGet.IsSome());
-                Assert.Same(bufferFromGet.Value, bufferFromCreate);
-            }
-
-            [Fact]
-            public void GetOrCreateVimBuffer_CreateForNewView()
-            {
-                var textView = CreateTextView();
-                var buffer = _vim.GetOrCreateVimBuffer(textView);
-                Assert.Same(textView, buffer.TextView);
-            }
-
-            [Fact]
-            public void GetOrCreateVimBuffer_SecondCallShouldReturnAlreadyCreatedVimBuffer()
-            {
-                var textView = CreateTextView();
-                var buffer1 = _vim.GetOrCreateVimBuffer(textView);
-                var buffer2 = _vim.GetOrCreateVimBuffer(textView);
-                Assert.Same(buffer1, buffer2);
-            }
-
-<<<<<<< HEAD
-        /// <summary>
-        /// If the host allows it then the IVimBuffer should be created 
-        /// </summary>
-        [Test]
-        public void GetOrCreateVimBufferForHost_Simple()
-        {
-            var textView = CreateTextView("");
-            _vimHost.Setup(x => x.ShouldCreateVimBuffer(textView)).Returns(true);
-            var vimBuffer = _vim.GetOrCreateVimBufferForHost(textView);
-            Assert.IsTrue(vimBuffer.IsSome());
-        }
-
-        /// <summary>
-        /// If the host doesn't allows it then the IVimBuffer shouldn't be created 
-        /// </summary>
-        [Test]
-        public void GetOrCreateVimBufferForHost_Disallow()
-        {
-            var textView = CreateTextView("");
-            _vimHost.Setup(x => x.ShouldCreateVimBuffer(textView)).Returns(false);
-            var vimBuffer = _vim.GetOrCreateVimBufferForHost(textView);
-            Assert.IsFalse(vimBuffer.IsSome());
-        }
-
-        /// <summary>
-        /// If it's already created then what the host says this time is irrelevant.  It's
-        /// already created so the Get portion takes precedence
-        /// </summary>
-        [Test]
-        public void GetOrCreateVimBufferForHost_AlreadyCreated()
-        {
-            var textView = CreateTextView("");
-            _vim.CreateVimBuffer(textView);
-            _vimHost.Setup(x => x.ShouldCreateVimBuffer(textView)).Returns(false);
-            var vimBuffer = _vim.GetOrCreateVimBufferForHost(textView);
-            Assert.IsTrue(vimBuffer.IsSome());
-        }
-
-        /// <summary>
-        /// Explicitly test the case where the IVimTextBuffer is already created and 
-        /// make sure we don't run into a conflict trying to create the IVimBuffer
-        /// layer on top of it 
-        /// </summary>
-        [Test]
-        public void GetOrCreateVimBufferForHost_VimTextBufferAlreadyCreated()
-        {
-            var textView = CreateTextView("");
-            var vimTextBuffer = _vim.CreateVimTextBuffer(textView.TextBuffer);
-            _vimHost.Setup(x => x.ShouldCreateVimBuffer(textView)).Returns(true);
-            var vimBuffer = _vim.GetOrCreateVimBufferForHost(textView).Value;
-            Assert.AreSame(textView, vimBuffer.TextView);
-            Assert.AreSame(vimTextBuffer, vimBuffer.VimTextBuffer);
-        }
-
-        [Test]
-        public void RemoveBuffer_ReturnFalseForNonAssociatedTextView()
-        {
-            var textView = CreateTextView();
-            Assert.IsFalse(_vim.RemoveVimBuffer(textView));
-        }
-=======
-            [Fact]
-            public void GetOrCreateVimBuffer_ApplyActiveBufferLocalSettings()
-            {
-                var textView = CreateTextView();
-                var buffer = _vim.GetOrCreateVimBuffer(textView);
-                buffer.LocalSettings.AutoIndent = true;
-                buffer.LocalSettings.QuoteEscape = "b";
-
-                var didRun = false;
-                buffer.KeyInputStart += delegate
-                {
-                    var textView2 = CreateTextView();
-                    var buffer2 = _vim.GetOrCreateVimBuffer(textView2);
-                    Assert.True(buffer2.LocalSettings.AutoIndent);
-                    Assert.Equal("b", buffer2.LocalSettings.QuoteEscape);
-                    didRun = true;
-                };
-                buffer.Process('a');
-                Assert.True(didRun);
-            }
->>>>>>> fc677eac
-
-            /// <summary>
-            /// Make sure window settings are applied from the current IVimBuffer to the newly 
-            /// created one
-            /// </summary>
-            [Fact]
-            public void GetOrCreateVimBuffer_ApplyActiveBufferWindowSettings()
-            {
-                var textView = CreateTextView();
-                var buffer = _vim.GetOrCreateVimBuffer(textView);
-                buffer.WindowSettings.CursorLine = true;
-
-                var didRun = false;
-                buffer.KeyInputStart += delegate
-                {
-                    var textView2 = CreateTextView();
-                    var buffer2 = _vim.GetOrCreateVimBuffer(textView2);
-                    Assert.True(buffer2.WindowSettings.CursorLine);
-                    didRun = true;
-                };
-                buffer.Process('a');
-                Assert.True(didRun);
-            }
-
-            /// <summary>
-            /// When creating an IVimBuffer instance, if there is an existing IVimTextBuffer then
-            /// the mode should be taken from that
-            /// </summary>
-            [Fact]
-            public void GetOrCreateVimBuffer_InitialMode()
-            {
-                var textView = CreateTextView("");
-                _vim.GetOrCreateVimTextBuffer(textView.TextBuffer).SwitchMode(ModeKind.Insert, ModeArgument.None);
-                var buffer = _vim.GetOrCreateVimBuffer(textView);
-                Assert.Equal(ModeKind.Insert, buffer.ModeKind);
-            }
-
-            /// <summary>
-            /// Make sure the result of this call is cached and that only one is ever created
-            /// for a given ITextBuffer
-            /// </summary>
-            [Fact]
-            public void GetOrCreateVimTextBuffer_Cache()
-            {
-                var textBuffer = CreateTextBuffer("");
-                var vimTextBuffer = _vim.GetOrCreateVimTextBuffer(textBuffer);
-                Assert.Same(vimTextBuffer, _vim.GetOrCreateVimTextBuffer(textBuffer));
-            }
-
-            /// <summary>
-            /// Sanity check to ensure we create different IVimTextBuffer for different ITextBuffer 
-            /// instances
-            /// </summary>
-            [Fact]
-            public void GetOrCreateVimTextBuffer_Multiple()
-            {
-                var textBuffer1 = CreateTextBuffer("");
-                var textBuffer2 = CreateTextBuffer("");
-                var vimTextBuffer1 = _vim.GetOrCreateVimTextBuffer(textBuffer1);
-                var vimTextBuffer2 = _vim.GetOrCreateVimTextBuffer(textBuffer2);
-                Assert.NotSame(vimTextBuffer1, vimTextBuffer2);
-            }
-
-            /// <summary>
-            /// The IVimTextBuffer should outlive an associated ITextView and IVimBuffer
-            /// </summary>
-            [Fact]
-            public void GetOrCreateVimTextBuffer_LiveLongerThanTextView()
-            {
-                var textView = CreateTextView("");
-                var buffer = _vim.GetOrCreateVimBuffer(textView);
-                Assert.Same(buffer.VimTextBuffer, _vim.GetOrCreateVimTextBuffer(textView.TextBuffer));
-                buffer.Close();
-                Assert.Same(buffer.VimTextBuffer, _vim.GetOrCreateVimTextBuffer(textView.TextBuffer));
-            }
-
-            [Fact]
-            public void RemoveBuffer_ReturnFalseForNonAssociatedTextView()
-            {
-                var textView = CreateTextView();
-                Assert.False(_vim.RemoveVimBuffer(textView));
-            }
-
-            [Fact]
-            public void RemoveBuffer_AssociatedTextView()
-            {
-                var textView = CreateTextView();
-                _vim.CreateVimBuffer(textView);
-                Assert.True(_vim.RemoveVimBuffer(textView));
-                var ret = _vim.GetVimBuffer(textView);
-                Assert.True(ret.IsNone());
-            }
-
-            [Fact]
-            public void ActiveBuffer1()
-            {
-                Assert.True(_vim.ActiveBuffer.IsNone());
-            }
-
-            [Fact]
-            public void ActiveBuffer2()
-            {
-                var textView = CreateTextView();
-                var buffer = _vim.CreateVimBuffer(textView);
-                var didRun = false;
-                buffer.KeyInputStart += delegate
-                {
-                    didRun = true;
-                    Assert.True(_vim.ActiveBuffer.IsSome());
-                    Assert.Same(buffer, _vim.ActiveBuffer.Value);
-                };
-
-                buffer.Process('a');
-                var active = _vim.ActiveBuffer;
-                Assert.True(didRun);
-            }
-
-            [Fact]
-            public void ActiveBuffer3()
-            {
-                var textView = CreateTextView();
-                var buffer = _vim.CreateVimBuffer(textView);
-                buffer.Process('a');
-                Assert.True(_vim.ActiveBuffer.IsNone());
-            }
-        }
-    }
-}
+            [Fact]
+            public void GetOrCreateVimBuffer_ApplyActiveBufferLocalSettings()
+            {
+                var textView = CreateTextView();
+                var buffer = _vim.GetOrCreateVimBuffer(textView);
+                buffer.LocalSettings.AutoIndent = true;
+                buffer.LocalSettings.QuoteEscape = "b";
+
+                var didRun = false;
+                buffer.KeyInputStart += delegate
+                {
+                    var textView2 = CreateTextView();
+                    var buffer2 = _vim.GetOrCreateVimBuffer(textView2);
+                    Assert.True(buffer2.LocalSettings.AutoIndent);
+                    Assert.Equal("b", buffer2.LocalSettings.QuoteEscape);
+                    didRun = true;
+                };
+                buffer.Process('a');
+                Assert.True(didRun);
+            }
+
+            /// <summary>
+            /// Make sure window settings are applied from the current IVimBuffer to the newly 
+            /// created one
+            /// </summary>
+            [Fact]
+            public void GetOrCreateVimBuffer_ApplyActiveBufferWindowSettings()
+            {
+                var textView = CreateTextView();
+                var buffer = _vim.GetOrCreateVimBuffer(textView);
+                buffer.WindowSettings.CursorLine = true;
+
+                var didRun = false;
+                buffer.KeyInputStart += delegate
+                {
+                    var textView2 = CreateTextView();
+                    var buffer2 = _vim.GetOrCreateVimBuffer(textView2);
+                    Assert.True(buffer2.WindowSettings.CursorLine);
+                    didRun = true;
+                };
+                buffer.Process('a');
+                Assert.True(didRun);
+            }
+
+            /// <summary>
+            /// When creating an IVimBuffer instance, if there is an existing IVimTextBuffer then
+            /// the mode should be taken from that
+            /// </summary>
+            [Fact]
+            public void GetOrCreateVimBuffer_InitialMode()
+            {
+                var textView = CreateTextView("");
+                _vim.GetOrCreateVimTextBuffer(textView.TextBuffer).SwitchMode(ModeKind.Insert, ModeArgument.None);
+                var buffer = _vim.GetOrCreateVimBuffer(textView);
+                Assert.Equal(ModeKind.Insert, buffer.ModeKind);
+            }
+
+            /// <summary>
+            /// Make sure the result of this call is cached and that only one is ever created
+            /// for a given ITextBuffer
+            /// </summary>
+            [Fact]
+            public void GetOrCreateVimTextBuffer_Cache()
+            {
+                var textBuffer = CreateTextBuffer("");
+                var vimTextBuffer = _vim.GetOrCreateVimTextBuffer(textBuffer);
+                Assert.Same(vimTextBuffer, _vim.GetOrCreateVimTextBuffer(textBuffer));
+            }
+
+            /// <summary>
+            /// Sanity check to ensure we create different IVimTextBuffer for different ITextBuffer 
+            /// instances
+            /// </summary>
+            [Fact]
+            public void GetOrCreateVimTextBuffer_Multiple()
+            {
+                var textBuffer1 = CreateTextBuffer("");
+                var textBuffer2 = CreateTextBuffer("");
+                var vimTextBuffer1 = _vim.GetOrCreateVimTextBuffer(textBuffer1);
+                var vimTextBuffer2 = _vim.GetOrCreateVimTextBuffer(textBuffer2);
+                Assert.NotSame(vimTextBuffer1, vimTextBuffer2);
+            }
+
+            /// <summary>
+            /// The IVimTextBuffer should outlive an associated ITextView and IVimBuffer
+            /// </summary>
+            [Fact]
+            public void GetOrCreateVimTextBuffer_LiveLongerThanTextView()
+            {
+                var textView = CreateTextView("");
+                var buffer = _vim.GetOrCreateVimBuffer(textView);
+                Assert.Same(buffer.VimTextBuffer, _vim.GetOrCreateVimTextBuffer(textView.TextBuffer));
+                buffer.Close();
+                Assert.Same(buffer.VimTextBuffer, _vim.GetOrCreateVimTextBuffer(textView.TextBuffer));
+            }
+
+            [Fact]
+            public void RemoveBuffer_ReturnFalseForNonAssociatedTextView()
+            {
+                var textView = CreateTextView();
+                Assert.False(_vim.RemoveVimBuffer(textView));
+            }
+
+            [Fact]
+            public void RemoveBuffer_AssociatedTextView()
+            {
+                var textView = CreateTextView();
+                _vim.CreateVimBuffer(textView);
+                Assert.True(_vim.RemoveVimBuffer(textView));
+                var ret = _vim.GetVimBuffer(textView);
+                Assert.True(ret.IsNone());
+            }
+
+            [Fact]
+            public void ActiveBuffer1()
+            {
+                Assert.True(_vim.ActiveBuffer.IsNone());
+            }
+
+            [Fact]
+            public void ActiveBuffer2()
+            {
+                var textView = CreateTextView();
+                var buffer = _vim.CreateVimBuffer(textView);
+                var didRun = false;
+                buffer.KeyInputStart += delegate
+                {
+                    didRun = true;
+                    Assert.True(_vim.ActiveBuffer.IsSome());
+                    Assert.Same(buffer, _vim.ActiveBuffer.Value);
+                };
+
+                buffer.Process('a');
+                var active = _vim.ActiveBuffer;
+                Assert.True(didRun);
+            }
+
+            [Fact]
+            public void ActiveBuffer3()
+            {
+                var textView = CreateTextView();
+                var buffer = _vim.CreateVimBuffer(textView);
+                buffer.Process('a');
+                Assert.True(_vim.ActiveBuffer.IsNone());
+            }
+        }
+    }
+}