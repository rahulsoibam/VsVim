﻿using System;
using System.ComponentModel.Composition.Hosting;
using System.Linq;
using Microsoft.FSharp.Core;
using Microsoft.VisualStudio.Text;
using Microsoft.VisualStudio.Text.Editor;
using Microsoft.VisualStudio.Text.Operations;
using NUnit.Framework;
using Vim.UI.Wpf;
using Vim.UI.Wpf.Implementation;
using Vim.UnitTest.Mock;

namespace Vim.UnitTest
{
    /// <summary>
    /// Standard test base for vim services which wish to do standard error monitoring like
    ///   - No dangling transactions
    ///   - No silent swallowed MEF errors
    ///   - Remove any key mappings 
    /// </summary>
    [TestFixture]
    public abstract class VimTestBase
    {
        private CompositionContainer _compositionContainer;
        private IVim _vim;
        private IVimBufferFactory _vimBufferFactory;
        private ICommonOperationsFactory _commonOperationsFactory;
        private IVimErrorDetector _vimErrorDetector;
        private IWordUtilFactory _wordUtilFactory;
        private ITextBufferFactoryService _textBufferFactoryService;
        private ITextEditorFactoryService _textEditorFactoryService;
        private IFoldManagerFactory _foldManagerFactory;
        private IBufferTrackingService _bufferTrackingService;
        private ISmartIndentationService _smartIndentationService;
        private IProtectedOperations _protectedOperations;

        /// <summary>
        /// An IProtectedOperations value which will be properly checked in the context of this
        /// test case
        /// </summary>
        protected IProtectedOperations ProtectedOperations
        {
            get { return _protectedOperations; }
        }

        protected IVim Vim
        {
            get { return _vim; }
        }

        protected IVimBufferFactory VimBufferFactory
        {
            get { return _vimBufferFactory; }
        }

<<<<<<< HEAD
        protected MockVimHost VimHost
        {
            get { return (MockVimHost)_vim.VimHost; }
        }

=======
>>>>>>> 441b2146
        protected CompositionContainer CompositionContainer
        {
            get { return _compositionContainer; }
        }

        protected ICommonOperationsFactory CommonOperationsFactory
        {
            get { return _commonOperationsFactory; }
        }

        protected IWordUtilFactory WordUtilFactory
        {
            get { return _wordUtilFactory; }
        }

        protected IFoldManagerFactory FoldManagerFactory
        {
            get { return _foldManagerFactory; }
        }

<<<<<<< HEAD
        protected IBufferTrackingService BufferTrackingService
        {
            get { return _bufferTrackingService; }
=======
        protected ISmartIndentationService SmartIndentationService
        {
            get { return _smartIndentationService; }
>>>>>>> 441b2146
        }

        [SetUp]
        public void SetupBase()
        {
            _compositionContainer = GetOrCreateCompositionContainer();
            _vim = _compositionContainer.GetExportedValue<IVim>();
            _vimBufferFactory = _compositionContainer.GetExportedValue<IVimBufferFactory>();
            _textBufferFactoryService = _compositionContainer.GetExportedValue<ITextBufferFactoryService>();
            _textEditorFactoryService = _compositionContainer.GetExportedValue<ITextEditorFactoryService>();
            _vimErrorDetector = _compositionContainer.GetExportedValue<IVimErrorDetector>();
            _commonOperationsFactory = _compositionContainer.GetExportedValue<ICommonOperationsFactory>();
            _wordUtilFactory = _compositionContainer.GetExportedValue<IWordUtilFactory>();
            _bufferTrackingService = _compositionContainer.GetExportedValue<IBufferTrackingService>();
            _foldManagerFactory = _compositionContainer.GetExportedValue<IFoldManagerFactory>();
            _smartIndentationService = _compositionContainer.GetExportedValue<ISmartIndentationService>();
            _vimErrorDetector.Clear();
            _protectedOperations = new ProtectedOperations(_vimErrorDetector);
        }

        [TearDown]
        public void TearDownBase()
        {
            if (_vimErrorDetector.HasErrors())
            {
                var msg = String.Format("Extension Exception: {0}", _vimErrorDetector.GetErrors().First().Message);
                Assert.Fail(msg);
            }

            _vim.VimData.LastCommand = FSharpOption<StoredCommand>.None;
            _vim.KeyMap.ClearAll();
            _vim.MarkMap.ClearGlobalMarks();
            _vim.CloseAllVimBuffers();

            // Reset all of the global settings back to their default values.   Adds quite
            // a bit of sanity to the test bed
            foreach (var setting in _vim.GlobalSettings.AllSettings)
            {
                if (!setting.IsValueDefault && !setting.IsValueCalculated)
                {
                    _vim.GlobalSettings.TrySetValue(setting.Name, setting.DefaultValue);
                }
            }

            // Reset all of the register values to empty
            foreach (var name in _vim.RegisterMap.RegisterNames)
            {
                _vim.RegisterMap.GetRegister(name).UpdateValue("");
            }

            // Don't let recording persist across tests
            if (_vim.MacroRecorder.IsRecording)
            {
                _vim.MacroRecorder.StopRecording();
            }

            var vimHost = Vim.VimHost as MockVimHost;
            if (vimHost != null)
            {
                vimHost.Clear();
            }
        }

        /// <summary>
        /// Create an ITextBuffer instance with the given lines
        /// </summary>
        protected ITextBuffer CreateTextBuffer(params string[] lines)
        {
            return _textBufferFactoryService.CreateTextBuffer(lines);
        }

        /// <summary>
        /// Create an IUndoRedoOperations instance with the given IStatusUtil
        /// </summary>
        protected IUndoRedoOperations CreateUndoRedoOperations(IStatusUtil statusUtil = null)
        {
            statusUtil = statusUtil ?? new StatusUtil();
            return new UndoRedoOperations(statusUtil, FSharpOption<ITextUndoHistory>.None, null);
        }

        /// <summary>
        /// Create an ITextView instance with the given lines
        /// </summary>
        protected ITextView CreateTextView(params string[] lines)
        {
            var textBuffer = CreateTextBuffer(lines);
            return _textEditorFactoryService.CreateTextView(textBuffer);
        }

        /// <summary>
        /// Create an IVimTextBuffer instance with the given lines
        /// </summary>
        protected IVimTextBuffer CreateVimTextBuffer(params string[] lines)
        {
            var textBuffer = CreateTextBuffer(lines);
            return _vim.CreateVimTextBuffer(textBuffer);
        }

        /// <summary>
        /// Create a new instance of VimBufferData.  Centralized here to make it easier to 
        /// absorb API changes in the Unit Tests
        /// </summary>
        protected VimBufferData CreateVimBufferData(
            ITextView textView,
            IStatusUtil statusUtil = null,
            IJumpList jumpList = null,
            IUndoRedoOperations undoRedoOperations = null,
            IVimWindowSettings windowSettings = null,
            IWordUtil wordUtil = null)
        {
            return CreateVimBufferData(
                Vim.GetOrCreateVimTextBuffer(textView.TextBuffer),
                textView,
                statusUtil,
                jumpList,
                undoRedoOperations,
                windowSettings,
                wordUtil);
        }

        /// <summary>
        /// Create a new instance of VimBufferData.  Centralized here to make it easier to 
        /// absorb API changes in the Unit Tests
        /// </summary>
        protected VimBufferData CreateVimBufferData(
            IVimTextBuffer vimTextBuffer,
            ITextView textView,
            IStatusUtil statusUtil = null,
            IJumpList jumpList = null,
            IUndoRedoOperations undoRedoOperations = null,
            IVimWindowSettings windowSettings = null,
            IWordUtil wordUtil = null)
        {
            jumpList = jumpList ?? new JumpList(textView, _bufferTrackingService);
            statusUtil = statusUtil ?? new StatusUtil();
            undoRedoOperations = undoRedoOperations ?? CreateUndoRedoOperations(statusUtil);
            windowSettings = windowSettings ?? new WindowSettings(vimTextBuffer.GlobalSettings);
            wordUtil = wordUtil ?? WordUtilFactory.GetWordUtil(vimTextBuffer.TextBuffer);
            return new VimBufferData(
                jumpList,
                textView,
                statusUtil,
                undoRedoOperations,
                vimTextBuffer,
                windowSettings,
                wordUtil);
        }

        /// <summary>
        /// Create a new instance of VimBufferData.  Centralized here to make it easier to 
        /// absorb API changes in the Unit Tests
        /// </summary>
        protected VimBufferData CreateVimBufferData(params string[] lines)
        {
            var textView = CreateTextView(lines);
            return CreateVimBufferData(textView);
        }

        /// <summary>
        /// Create an IVimBuffer instance with the given lines
        /// </summary>
        protected IVimBuffer CreateVimBuffer(params string[] lines)
        {
            var textView = CreateTextView(lines);
            return _vim.CreateVimBuffer(textView);
        }

        /// <summary>
        /// Create an IVimBuffer instance with the given VimBufferData value
        /// </summary>
        protected IVimBuffer CreateVimBuffer(VimBufferData vimBufferData)
        {
            return _vimBufferFactory.CreateVimBuffer(vimBufferData);
        }

        protected virtual CompositionContainer GetOrCreateCompositionContainer()
        {
            return EditorUtil.CompositionContainer;
        }
    }
}
<|MERGE_RESOLUTION|>--- conflicted
+++ resolved
@@ -1,273 +1,269 @@
-﻿using System;
-using System.ComponentModel.Composition.Hosting;
-using System.Linq;
-using Microsoft.FSharp.Core;
-using Microsoft.VisualStudio.Text;
-using Microsoft.VisualStudio.Text.Editor;
-using Microsoft.VisualStudio.Text.Operations;
-using NUnit.Framework;
-using Vim.UI.Wpf;
-using Vim.UI.Wpf.Implementation;
-using Vim.UnitTest.Mock;
-
-namespace Vim.UnitTest
-{
-    /// <summary>
-    /// Standard test base for vim services which wish to do standard error monitoring like
-    ///   - No dangling transactions
-    ///   - No silent swallowed MEF errors
-    ///   - Remove any key mappings 
-    /// </summary>
-    [TestFixture]
-    public abstract class VimTestBase
-    {
-        private CompositionContainer _compositionContainer;
-        private IVim _vim;
-        private IVimBufferFactory _vimBufferFactory;
-        private ICommonOperationsFactory _commonOperationsFactory;
-        private IVimErrorDetector _vimErrorDetector;
-        private IWordUtilFactory _wordUtilFactory;
-        private ITextBufferFactoryService _textBufferFactoryService;
-        private ITextEditorFactoryService _textEditorFactoryService;
-        private IFoldManagerFactory _foldManagerFactory;
-        private IBufferTrackingService _bufferTrackingService;
-        private ISmartIndentationService _smartIndentationService;
-        private IProtectedOperations _protectedOperations;
-
-        /// <summary>
-        /// An IProtectedOperations value which will be properly checked in the context of this
-        /// test case
-        /// </summary>
-        protected IProtectedOperations ProtectedOperations
-        {
-            get { return _protectedOperations; }
+﻿using System;
+using System.ComponentModel.Composition.Hosting;
+using System.Linq;
+using Microsoft.FSharp.Core;
+using Microsoft.VisualStudio.Text;
+using Microsoft.VisualStudio.Text.Editor;
+using Microsoft.VisualStudio.Text.Operations;
+using NUnit.Framework;
+using Vim.UI.Wpf;
+using Vim.UI.Wpf.Implementation;
+using Vim.UnitTest.Mock;
+
+namespace Vim.UnitTest
+{
+    /// <summary>
+    /// Standard test base for vim services which wish to do standard error monitoring like
+    ///   - No dangling transactions
+    ///   - No silent swallowed MEF errors
+    ///   - Remove any key mappings 
+    /// </summary>
+    [TestFixture]
+    public abstract class VimTestBase
+    {
+        private CompositionContainer _compositionContainer;
+        private IVim _vim;
+        private IVimBufferFactory _vimBufferFactory;
+        private ICommonOperationsFactory _commonOperationsFactory;
+        private IVimErrorDetector _vimErrorDetector;
+        private IWordUtilFactory _wordUtilFactory;
+        private ITextBufferFactoryService _textBufferFactoryService;
+        private ITextEditorFactoryService _textEditorFactoryService;
+        private IFoldManagerFactory _foldManagerFactory;
+        private IBufferTrackingService _bufferTrackingService;
+        private ISmartIndentationService _smartIndentationService;
+        private IProtectedOperations _protectedOperations;
+
+        /// <summary>
+        /// An IProtectedOperations value which will be properly checked in the context of this
+        /// test case
+        /// </summary>
+        protected IProtectedOperations ProtectedOperations
+        {
+            get { return _protectedOperations; }
+        }
+
+        protected IVim Vim
+        {
+            get { return _vim; }
+        }
+
+        protected IVimBufferFactory VimBufferFactory
+        {
+            get { return _vimBufferFactory; }
+        }
+
+        protected MockVimHost VimHost
+        {
+            get { return (MockVimHost)_vim.VimHost; }
+        }
+
+        protected CompositionContainer CompositionContainer
+        {
+            get { return _compositionContainer; }
+        }
+
+        protected ICommonOperationsFactory CommonOperationsFactory
+        {
+            get { return _commonOperationsFactory; }
+        }
+
+        protected IWordUtilFactory WordUtilFactory
+        {
+            get { return _wordUtilFactory; }
+        }
+
+        protected IFoldManagerFactory FoldManagerFactory
+        {
+            get { return _foldManagerFactory; }
+        }
+
+        protected IBufferTrackingService BufferTrackingService
+        {
+            get { return _bufferTrackingService; }
         }
 
-        protected IVim Vim
-        {
-            get { return _vim; }
-        }
-
-        protected IVimBufferFactory VimBufferFactory
-        {
-            get { return _vimBufferFactory; }
-        }
-
-<<<<<<< HEAD
-        protected MockVimHost VimHost
-        {
-            get { return (MockVimHost)_vim.VimHost; }
-        }
-
-=======
->>>>>>> 441b2146
-        protected CompositionContainer CompositionContainer
-        {
-            get { return _compositionContainer; }
-        }
-
-        protected ICommonOperationsFactory CommonOperationsFactory
-        {
-            get { return _commonOperationsFactory; }
-        }
-
-        protected IWordUtilFactory WordUtilFactory
-        {
-            get { return _wordUtilFactory; }
-        }
-
-        protected IFoldManagerFactory FoldManagerFactory
-        {
-            get { return _foldManagerFactory; }
-        }
-
-<<<<<<< HEAD
-        protected IBufferTrackingService BufferTrackingService
-        {
-            get { return _bufferTrackingService; }
-=======
-        protected ISmartIndentationService SmartIndentationService
-        {
-            get { return _smartIndentationService; }
->>>>>>> 441b2146
-        }
-
-        [SetUp]
-        public void SetupBase()
-        {
-            _compositionContainer = GetOrCreateCompositionContainer();
-            _vim = _compositionContainer.GetExportedValue<IVim>();
-            _vimBufferFactory = _compositionContainer.GetExportedValue<IVimBufferFactory>();
-            _textBufferFactoryService = _compositionContainer.GetExportedValue<ITextBufferFactoryService>();
-            _textEditorFactoryService = _compositionContainer.GetExportedValue<ITextEditorFactoryService>();
-            _vimErrorDetector = _compositionContainer.GetExportedValue<IVimErrorDetector>();
-            _commonOperationsFactory = _compositionContainer.GetExportedValue<ICommonOperationsFactory>();
-            _wordUtilFactory = _compositionContainer.GetExportedValue<IWordUtilFactory>();
-            _bufferTrackingService = _compositionContainer.GetExportedValue<IBufferTrackingService>();
-            _foldManagerFactory = _compositionContainer.GetExportedValue<IFoldManagerFactory>();
-            _smartIndentationService = _compositionContainer.GetExportedValue<ISmartIndentationService>();
-            _vimErrorDetector.Clear();
-            _protectedOperations = new ProtectedOperations(_vimErrorDetector);
-        }
-
-        [TearDown]
-        public void TearDownBase()
-        {
-            if (_vimErrorDetector.HasErrors())
-            {
-                var msg = String.Format("Extension Exception: {0}", _vimErrorDetector.GetErrors().First().Message);
-                Assert.Fail(msg);
-            }
-
-            _vim.VimData.LastCommand = FSharpOption<StoredCommand>.None;
-            _vim.KeyMap.ClearAll();
-            _vim.MarkMap.ClearGlobalMarks();
-            _vim.CloseAllVimBuffers();
-
-            // Reset all of the global settings back to their default values.   Adds quite
-            // a bit of sanity to the test bed
-            foreach (var setting in _vim.GlobalSettings.AllSettings)
-            {
-                if (!setting.IsValueDefault && !setting.IsValueCalculated)
-                {
-                    _vim.GlobalSettings.TrySetValue(setting.Name, setting.DefaultValue);
-                }
-            }
-
-            // Reset all of the register values to empty
-            foreach (var name in _vim.RegisterMap.RegisterNames)
-            {
-                _vim.RegisterMap.GetRegister(name).UpdateValue("");
-            }
-
-            // Don't let recording persist across tests
-            if (_vim.MacroRecorder.IsRecording)
-            {
-                _vim.MacroRecorder.StopRecording();
-            }
-
-            var vimHost = Vim.VimHost as MockVimHost;
-            if (vimHost != null)
-            {
-                vimHost.Clear();
-            }
-        }
-
-        /// <summary>
-        /// Create an ITextBuffer instance with the given lines
-        /// </summary>
-        protected ITextBuffer CreateTextBuffer(params string[] lines)
-        {
-            return _textBufferFactoryService.CreateTextBuffer(lines);
-        }
-
-        /// <summary>
-        /// Create an IUndoRedoOperations instance with the given IStatusUtil
-        /// </summary>
-        protected IUndoRedoOperations CreateUndoRedoOperations(IStatusUtil statusUtil = null)
-        {
-            statusUtil = statusUtil ?? new StatusUtil();
-            return new UndoRedoOperations(statusUtil, FSharpOption<ITextUndoHistory>.None, null);
-        }
-
-        /// <summary>
-        /// Create an ITextView instance with the given lines
-        /// </summary>
-        protected ITextView CreateTextView(params string[] lines)
-        {
-            var textBuffer = CreateTextBuffer(lines);
-            return _textEditorFactoryService.CreateTextView(textBuffer);
-        }
-
-        /// <summary>
-        /// Create an IVimTextBuffer instance with the given lines
-        /// </summary>
-        protected IVimTextBuffer CreateVimTextBuffer(params string[] lines)
-        {
-            var textBuffer = CreateTextBuffer(lines);
-            return _vim.CreateVimTextBuffer(textBuffer);
-        }
-
-        /// <summary>
-        /// Create a new instance of VimBufferData.  Centralized here to make it easier to 
-        /// absorb API changes in the Unit Tests
-        /// </summary>
-        protected VimBufferData CreateVimBufferData(
-            ITextView textView,
-            IStatusUtil statusUtil = null,
-            IJumpList jumpList = null,
-            IUndoRedoOperations undoRedoOperations = null,
-            IVimWindowSettings windowSettings = null,
-            IWordUtil wordUtil = null)
-        {
-            return CreateVimBufferData(
-                Vim.GetOrCreateVimTextBuffer(textView.TextBuffer),
-                textView,
-                statusUtil,
-                jumpList,
-                undoRedoOperations,
-                windowSettings,
-                wordUtil);
-        }
-
-        /// <summary>
-        /// Create a new instance of VimBufferData.  Centralized here to make it easier to 
-        /// absorb API changes in the Unit Tests
-        /// </summary>
-        protected VimBufferData CreateVimBufferData(
-            IVimTextBuffer vimTextBuffer,
-            ITextView textView,
-            IStatusUtil statusUtil = null,
-            IJumpList jumpList = null,
-            IUndoRedoOperations undoRedoOperations = null,
-            IVimWindowSettings windowSettings = null,
-            IWordUtil wordUtil = null)
-        {
-            jumpList = jumpList ?? new JumpList(textView, _bufferTrackingService);
-            statusUtil = statusUtil ?? new StatusUtil();
-            undoRedoOperations = undoRedoOperations ?? CreateUndoRedoOperations(statusUtil);
-            windowSettings = windowSettings ?? new WindowSettings(vimTextBuffer.GlobalSettings);
-            wordUtil = wordUtil ?? WordUtilFactory.GetWordUtil(vimTextBuffer.TextBuffer);
-            return new VimBufferData(
-                jumpList,
-                textView,
-                statusUtil,
-                undoRedoOperations,
-                vimTextBuffer,
-                windowSettings,
-                wordUtil);
-        }
-
-        /// <summary>
-        /// Create a new instance of VimBufferData.  Centralized here to make it easier to 
-        /// absorb API changes in the Unit Tests
-        /// </summary>
-        protected VimBufferData CreateVimBufferData(params string[] lines)
-        {
-            var textView = CreateTextView(lines);
-            return CreateVimBufferData(textView);
-        }
-
-        /// <summary>
-        /// Create an IVimBuffer instance with the given lines
-        /// </summary>
-        protected IVimBuffer CreateVimBuffer(params string[] lines)
-        {
-            var textView = CreateTextView(lines);
-            return _vim.CreateVimBuffer(textView);
-        }
-
-        /// <summary>
-        /// Create an IVimBuffer instance with the given VimBufferData value
-        /// </summary>
-        protected IVimBuffer CreateVimBuffer(VimBufferData vimBufferData)
-        {
-            return _vimBufferFactory.CreateVimBuffer(vimBufferData);
-        }
-
-        protected virtual CompositionContainer GetOrCreateCompositionContainer()
-        {
-            return EditorUtil.CompositionContainer;
-        }
-    }
-}
+        protected ISmartIndentationService SmartIndentationService
+        {
+            get { return _smartIndentationService; }
+        }
+
+        [SetUp]
+        public void SetupBase()
+        {
+            _compositionContainer = GetOrCreateCompositionContainer();
+            _vim = _compositionContainer.GetExportedValue<IVim>();
+            _vimBufferFactory = _compositionContainer.GetExportedValue<IVimBufferFactory>();
+            _textBufferFactoryService = _compositionContainer.GetExportedValue<ITextBufferFactoryService>();
+            _textEditorFactoryService = _compositionContainer.GetExportedValue<ITextEditorFactoryService>();
+            _vimErrorDetector = _compositionContainer.GetExportedValue<IVimErrorDetector>();
+            _commonOperationsFactory = _compositionContainer.GetExportedValue<ICommonOperationsFactory>();
+            _wordUtilFactory = _compositionContainer.GetExportedValue<IWordUtilFactory>();
+            _bufferTrackingService = _compositionContainer.GetExportedValue<IBufferTrackingService>();
+            _foldManagerFactory = _compositionContainer.GetExportedValue<IFoldManagerFactory>();
+            _smartIndentationService = _compositionContainer.GetExportedValue<ISmartIndentationService>();
+            _vimErrorDetector.Clear();
+            _protectedOperations = new ProtectedOperations(_vimErrorDetector);
+        }
+
+        [TearDown]
+        public void TearDownBase()
+        {
+            if (_vimErrorDetector.HasErrors())
+            {
+                var msg = String.Format("Extension Exception: {0}", _vimErrorDetector.GetErrors().First().Message);
+                Assert.Fail(msg);
+            }
+
+            _vim.VimData.LastCommand = FSharpOption<StoredCommand>.None;
+            _vim.KeyMap.ClearAll();
+            _vim.MarkMap.ClearGlobalMarks();
+            _vim.CloseAllVimBuffers();
+
+            // Reset all of the global settings back to their default values.   Adds quite
+            // a bit of sanity to the test bed
+            foreach (var setting in _vim.GlobalSettings.AllSettings)
+            {
+                if (!setting.IsValueDefault && !setting.IsValueCalculated)
+                {
+                    _vim.GlobalSettings.TrySetValue(setting.Name, setting.DefaultValue);
+                }
+            }
+
+            // Reset all of the register values to empty
+            foreach (var name in _vim.RegisterMap.RegisterNames)
+            {
+                _vim.RegisterMap.GetRegister(name).UpdateValue("");
+            }
+
+            // Don't let recording persist across tests
+            if (_vim.MacroRecorder.IsRecording)
+            {
+                _vim.MacroRecorder.StopRecording();
+            }
+
+            var vimHost = Vim.VimHost as MockVimHost;
+            if (vimHost != null)
+            {
+                vimHost.Clear();
+            }
+        }
+
+        /// <summary>
+        /// Create an ITextBuffer instance with the given lines
+        /// </summary>
+        protected ITextBuffer CreateTextBuffer(params string[] lines)
+        {
+            return _textBufferFactoryService.CreateTextBuffer(lines);
+        }
+
+        /// <summary>
+        /// Create an IUndoRedoOperations instance with the given IStatusUtil
+        /// </summary>
+        protected IUndoRedoOperations CreateUndoRedoOperations(IStatusUtil statusUtil = null)
+        {
+            statusUtil = statusUtil ?? new StatusUtil();
+            return new UndoRedoOperations(statusUtil, FSharpOption<ITextUndoHistory>.None, null);
+        }
+
+        /// <summary>
+        /// Create an ITextView instance with the given lines
+        /// </summary>
+        protected ITextView CreateTextView(params string[] lines)
+        {
+            var textBuffer = CreateTextBuffer(lines);
+            return _textEditorFactoryService.CreateTextView(textBuffer);
+        }
+
+        /// <summary>
+        /// Create an IVimTextBuffer instance with the given lines
+        /// </summary>
+        protected IVimTextBuffer CreateVimTextBuffer(params string[] lines)
+        {
+            var textBuffer = CreateTextBuffer(lines);
+            return _vim.CreateVimTextBuffer(textBuffer);
+        }
+
+        /// <summary>
+        /// Create a new instance of VimBufferData.  Centralized here to make it easier to 
+        /// absorb API changes in the Unit Tests
+        /// </summary>
+        protected VimBufferData CreateVimBufferData(
+            ITextView textView,
+            IStatusUtil statusUtil = null,
+            IJumpList jumpList = null,
+            IUndoRedoOperations undoRedoOperations = null,
+            IVimWindowSettings windowSettings = null,
+            IWordUtil wordUtil = null)
+        {
+            return CreateVimBufferData(
+                Vim.GetOrCreateVimTextBuffer(textView.TextBuffer),
+                textView,
+                statusUtil,
+                jumpList,
+                undoRedoOperations,
+                windowSettings,
+                wordUtil);
+        }
+
+        /// <summary>
+        /// Create a new instance of VimBufferData.  Centralized here to make it easier to 
+        /// absorb API changes in the Unit Tests
+        /// </summary>
+        protected VimBufferData CreateVimBufferData(
+            IVimTextBuffer vimTextBuffer,
+            ITextView textView,
+            IStatusUtil statusUtil = null,
+            IJumpList jumpList = null,
+            IUndoRedoOperations undoRedoOperations = null,
+            IVimWindowSettings windowSettings = null,
+            IWordUtil wordUtil = null)
+        {
+            jumpList = jumpList ?? new JumpList(textView, _bufferTrackingService);
+            statusUtil = statusUtil ?? new StatusUtil();
+            undoRedoOperations = undoRedoOperations ?? CreateUndoRedoOperations(statusUtil);
+            windowSettings = windowSettings ?? new WindowSettings(vimTextBuffer.GlobalSettings);
+            wordUtil = wordUtil ?? WordUtilFactory.GetWordUtil(vimTextBuffer.TextBuffer);
+            return new VimBufferData(
+                jumpList,
+                textView,
+                statusUtil,
+                undoRedoOperations,
+                vimTextBuffer,
+                windowSettings,
+                wordUtil);
+        }
+
+        /// <summary>
+        /// Create a new instance of VimBufferData.  Centralized here to make it easier to 
+        /// absorb API changes in the Unit Tests
+        /// </summary>
+        protected VimBufferData CreateVimBufferData(params string[] lines)
+        {
+            var textView = CreateTextView(lines);
+            return CreateVimBufferData(textView);
+        }
+
+        /// <summary>
+        /// Create an IVimBuffer instance with the given lines
+        /// </summary>
+        protected IVimBuffer CreateVimBuffer(params string[] lines)
+        {
+            var textView = CreateTextView(lines);
+            return _vim.CreateVimBuffer(textView);
+        }
+
+        /// <summary>
+        /// Create an IVimBuffer instance with the given VimBufferData value
+        /// </summary>
+        protected IVimBuffer CreateVimBuffer(VimBufferData vimBufferData)
+        {
+            return _vimBufferFactory.CreateVimBuffer(vimBufferData);
+        }
+
+        protected virtual CompositionContainer GetOrCreateCompositionContainer()
+        {
+            return EditorUtil.CompositionContainer;
+        }
+    }
+}